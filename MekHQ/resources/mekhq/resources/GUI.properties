# Copyright (C) 2005-2025 The MegaMek Team. All Rights Reserved.
#
# This file is part of MekHQ.
#
# MekHQ is free software: you can redistribute it and/or modify
# it under the terms of the GNU General Public License (GPL),
# version 3 or (at your option) any later version,
# as published by the Free Software Foundation.
#
# MekHQ is distributed in the hope that it will be useful,
# but WITHOUT ANY WARRANTY; without even the implied warranty
# of MERCHANTABILITY or FITNESS FOR A PARTICULAR PURPOSE.
# See the GNU General Public License for more details.
#
# A copy of the GPL should have been included with this project;
# if not, see <https://www.gnu.org/licenses/>.
#
# NOTICE: The MegaMek organization is a non-profit group of volunteers
# creating free software for the BattleTech community.
#
# MechWarrior, BattleMech, `Mech and AeroTech are registered trademarks
# of The Topps Company, Inc. All Rights Reserved.
#
# Catalyst Game Labs and the Catalyst Game Labs logo are trademarks of
# InMediaRes Productions, LLC.
#
# MechWarrior Copyright Microsoft Corporation. MegaMek was created under
# Microsoft's "Game Content Usage Rules"
# <https://www.xbox.com/en-US/developers/rules> and it is not endorsed by or
# affiliated with Microsoft.
# This is used to store any mekhq/gui Resources
##### General GUI Resources
##### These are repeated multiple times across the GUI to mean the same thing, and thus can be kept here
#### Component Text
AddGM.text=Add (GM)
AddGM.toolTipText=Add the selected item(s) to the campaign, without waiting or paying for them.
Apply.text=Apply
Cancel.text=Cancel
Cancel.toolTipText=Cancel out of the dialog. No changes made will be saved.
Clan.text=Clan
Close.text=Close
Confirm.text=Confirm
Understood.text=Understood
Day.text=Day
Days.text=Days
Edit.text=Edit
Eligible.text=Eligible
Error.text=Error
Export.text=Export
Faction.text=Faction
FactionSpecific.text=Faction Specific
False.text=False
Gender.text=Gender
Generate.text=Generate
GMMode.text=GM Mode
GMMode.toolTipText=The contents of this menu are intended solely for GM use.
Import.text=Import
InvalidOptions.title=Error: Invalid Option Selection
MHQOptions.text=MekHQ Options
NA.text=N/A
No.text=No
None.text=None
Off.text=Off
Ok.text=Ok
Ok.toolTipText=Confirm the changes and close the dialog.
On.text=On
Part.text=Part
Phenotype.text=Phenotype
Purchase.text=Purchase
Purchase.toolTipText=Purchase the selected item(s), thus adding them to the campaign.
Quit.text=Quit
RefreshDirectory.text=Refresh Directory
RefreshDirectory.toolTipText=This clears and refreshes the currently used directory type from disk.
Remove.text=Remove
Remove.toolTipText=Remove the selected item(s).
RestoreDefaults.text=Restore Defaults
True.text=True
Unit.text=Unit
Validate.text=Validate
Validate.toolTipText=Validate the data contained within this dialog.
ValidationSuccess.title=Validation Success
ValidationSuccess.text=The data is validated successfully.
ValidationFailure.title=Validation Failure
ValidationWarning.title=Validation Issue
Version.text=Version
Year.text=Year
Yes.text=Yes
AreYouSure.text=Are you sure?
##### Adapter
#### PersonnelTableMouseAdapter Class - TODO : unfinished, with cleanup required
improved.format=%s improved %s!
gainedEdge.format=%s gained edge point!
gained.format=%s gained %s!
removed.format=%s removed %s!
confirmRetireQ.format=Do you really want to change the status of %s to a non-active status?
numPrisoners.text=%d prisoners
freeQ.text=Free?
confirmFree.format=Do you want to set %s free?
executeQ.text=Execute?
confirmExecute.format=Do you really want to execute %s?
jettisonQ.text=Jettison?
confirmJettison.format=Do you really want to push %s out an airlock?
ransomQ.format=Ransom %d prisoners for %s?
ransomDefectorsQ.format=You have %d prisoners willing to defect, ransom them for %s?
ransomFriendlyQ.format=Ransom %d friendly prisoners for %s?
ransom.text=Ransom
ransomReport.format=%d prisoners have been ransomed for %s.
unableToRansom.format=Insufficient funds. Unable to ransom %d prisoners for %s.
numPersonnel.text=%d personnel
confirmRemove.format=Do you really want to remove %s?
removeQ.text=Remove?
confirmRemoveMultiple.text=Do you really want to remove personnel?
editBiography.text=Edit Biography
xp.text=XP
edge.text=Edge
bareHands.text=Bare Hands
removedCommander.format=%s has been removed as the overall unit commander.
setAsCommander.format=%s has been set as the overall unit commander.
enterNewCallsign.text=Enter new callsign
editCallsign.text=Edit Callsign
changeSalary.text=Change Salary (-1 to remove custom salary)
makeSkillCheck.text=Perform Skill Check
makeAttributeCheck.text=Perform Attribute Check
viewMedicalRecords.text=View Medical Records
changeRank.text=Change Rank
changeRankSystem.text=Change Rank System
useCampaignRankSystem.text=Use Campaign Rank System
changeMDClass.text=Change Manei Domini Class
changeMDRank.text=Change Manei Domini Rank
changePrimaryDesignation.text=Change Primary Designation
changeSecondaryDesignation.text=Change Secondary Designation
changeStatus.text=Change Status
changeStatus.causesOfDeath.text=Causes of Death
free.text=Free
execute.text=Execute
jettison.text=Jettison
recruit.text=Recruit
abtakha.text=Adopt (Abtakha)
adopt.text=Adopt
personOption.description=%s, %s, Age %s
parent.add=Add Parent
parent.remove=Remove Parent
child.add=Add Child
child.remove=Remove Child
changePrimaryRole.text=Change Primary Profession
changeSecondaryRole.text=Change Secondary Profession
changeRole.combat=Combat
changeRole.support=Support
changeRole.civilian=Civilian
setSalary.text=Set Salary
givePayment.text=Give Payment
givePayment.title=Give Payment
givePayment.format=Ad hoc personnel payment
replaceMissingLimb.text=Replace Missing Limb
replaceMissingLimb.format=Replace %s
replaceMissingLimb.surgery=Replacement limb for %s
performAdvancedSurgery.text=Perform Advanced Surgery
chooseSpouse.text=Choose Spouse (Mate)
spouseMenuMale.text=Male
spouseMenuFemale.text=Female
spouseFounder.text=, Founder
marriageBondsmanDesc.format=Bondsman %s, %d, %s%s
marriagePrisonerDesc.format=Prisoner %s, %d, %s%s
marriagePartnerDesc.format=%s, %d, %s%s
removeSpouse.text=Remove Spouse
award.text=Award
removeAward.text=Remove Award
spendXP.text=Spend XP
abilities.text=Abilities
combatAbilityMenu.text=Combat Abilities
maneuveringAbilityMenu.text=Maneuvering Abilities
utilityAbilityMenu.text=Utility Abilities
characterFlawMenu.text=Add Flaws
characterBuyOffFlawMenu.text=Buy Off Flaws
characterOriginMenu.text=Character Creation Only (GM)
costNotPossible.text=(Not Possible)
costValue.format=(%dXP)
abilityDesc.format=%s %s
envspec_fog.text=Fog
envspec_light.text=Light
envspec_rain.text=Rain
envspec_snow.text=Snow
envspec_wind.text=Wind
humantro_mek.text=Mek
humantro_aero.text=Aero
humantro_vee.text=Vee
humantro_ba.text=BA
specialist.text=Specialist
laserSpecialist.text=Laser Specialist
missileSpecialist.text=Missile Specialist
ballisticSpecialist.text=Ballistic Specialist
rangemaster.text=Range Master
rangemaster_med.text=Range Master (Medium)
rangemaster_lng.text=Range Master (Long)
rangemaster_xtm.text=Range Master (Extreme)
spendOnCurrentSkills.text=Current Skills
spendOnNewSkills.text=New Skills
combatGunnerySkills.text=Gunnery
combatPilotingSkills.text=Piloting
supportSkills.text=Support
utilitySkills.text=Utility
roleplaySkills.text=Roleplay
roleplaySkills.art=Art
roleplaySkills.interest=Interest
roleplaySkills.science=Science
spendOnTraits.text=Traits
spendOnConnections.text=Connections -> %s (%s xp)
spendOnConnections.tooltip=If this character is the campaign commander unit Reputation will be adjusted by %s.
spendOnReputation.text=Reputation -> %s (%s xp)
spendOnReputation.tooltip=If this character is the campaign commander unit Reputation will be adjusted by %s. Also\
  \ modifies all Negotiation, Protocols, and Streetwise skills by %s.
spendOnWealth.text=Wealth -> %s (%s xp)
spendOnWealth.tooltip=Raising this trait to at least rank 7 will improve unit Reputation by 1 if this character is the\
  \ campaign commander. If this character is the campaign commander, they will reinvest funds back into the unit at the\
  \ beginning of each month.
spendOnUnlucky.text=Unlucky -> %s (%s xp)
spendOnUnlucky.tooltip=Decreases the character's available Edge by %s.
spendOnBloodmark.text=Bloodmark -> %s (%s xp)
spendOnBloodmark.tooltip=Increases the character's Bloodmark (bounty) and the rate of assassination attempts.
spendOnExtraIncome.text=Extra Income -> %s (%s xp)
spendOnExtraIncome.tooltip=Changes the character's Extra Income. See the Glossary for more information.
spendOnAttributes.increase=Increase Attribute Scores
spendOnAttributes.set=Set Attribute Score
spendOnAttributes.format=%s %s -> %s (%s xp)
spendOnAttributes.tooltip=Improves the chosen Attribute by 1 (to a maximum of 10). Attributes can affect skill target\
  \ numbers (see A Time of War).\
  <br>\
  <br>Attributes also improve skill checks for skills the character does not possess.
spendOnAttributes.score=Attribute Score
generateRandomCivilianProfession.text=Assign Random Civilian Profession
generateRandomCivilianProfession.tooltip=Assigns the character a random civilian profession, including required skills.
skillDesc.format=%s (%dXP)
skillDesc.format.profession=<html>%s\u2605%s %s (%dXP)</html>
spendOnEdge.text=Edge Point (%dXP)
setEdgeTriggers.text=Set Edge Triggers
edgeTriggerHeadHits.text=Head Hits
edgeTriggerTAC.text=Through Armor Crits
edgeTriggerKO.text=Fail KO check
edgeTriggerExplosion.text=Ammo Explosion
edgeTriggerMASCFailure.text=MASC Failures
edgeTriggerAeroAltLoss.text=Atmospheric Altitude Loss
edgeTriggerAeroExplosion.text=Ammo/Fuel Explosion
edgeTriggerAeroKO.text=AF/CF/SC Pilot KO check
edgeTriggerAeroLuckyCrit.text=Ignore Lucky Crit
edgeTriggerAeroNukeCrit.text=Nuclear Missile Crit
edgeTriggerAeroTrnBayCrit.text=Transported Unit Crit
edgeTriggerHealCheck.text=Critically Fail Healing check
edgeTriggerBreakPart.text=Fail Repair Check that Would Break a Part
edgeTriggerFailedRefit.text=Fail Refit Roll
edgeTriggerFatalAccident.text=Use Edge for salvage accidents
edgeTriggerAcquireCheck.text=Fail Acquisition check
changeProfile.text=Change Profile
changePortrait.text=Change Portrait
changeBiography.text=Change Biography
changeCallsign.text=Change Callsign
bulkAssignSinglePortrait.text=Bulk Change Portrait
editLogs.text=Edit Logs
editPersonnelLog.text=Edit Personnel Log
editScenarioLog.text=Edit Scenario Log
addScenarioEntry.text=Add Single Scenario Entry
editMedicalLog.text=Edit Medical Log
editLog.dialog.title=Edit Medical Log for {0}
logController.txtDescription.title=Description
logController.btnAdd.text=Add
logController.btnEdit.text=Edit
logController.btnDelete.text=Delete
editLog.btnOK.text=Done
addSingleLogEntry.text=Add Single Personal Log Entry
addSingleMedicalLogEntry.text=Add Single Medical Log Entry
addSingleAssignmentLogEntry.text=Add Single Assignments Log Entry
addSinglePerformanceLogEntry.text=Add Single Performance Report Entry
editKillLog.text=Edit Kill Log
assignKill.text=Add Single Kill Entry
editAssignmentLog.text=Edit Assignments Log
editPerformanceLog.text=Edit Performance Report
exportPersonnel.text=Export Personnel
sack.text=Sack
employ.text=Employ
wealth.extreme.single=Perform Extreme Expenditure (+%s C-Bills, -1 Wealth)
wealth.extreme.multiple=Perform Extreme Expenditure (-1 Wealth)
bloodmark.claimBounty=Claim Bounty
familyTree.text=Show Family Tree
bloodmark.confirmation=Are you sure?\n\nSelected characters with active bounties will be killed.
bloodmark.transaction=Bounty for the Execution of %s
eduEducation.text=Education
eduCivilian.text=Civilian
eduMilitary.text=Military
eduEducation.employment=Are you sure?\n\n%s will be employed.\n\nYou will be responsible for their salary moving forward.
eduPopulationConflict.text=---<i>Unpopulated system</i></html>
eduAgeConflictRange.text=---<i>Requires ages %s-%s</i></html>
eduAgeConflictPlus.text=---<i>Requires ages %s+</i></html>
eduUnqualified.text=---<i>Education Level %s+ Required</i></html>
eduRejected.text=---<i>Prior Application Rejected</i></html>
eduFactionConflict.text=---<i>Refusing applications from personnel or campaign faction</i></html>
eduRangeConflict.text=---<i>Beyond Maximum Jump Distance</i></html>
eduNoQualificationsOffered.text=<html><i>This qualification is not currently offered.</i></html>
eduDropOut.text=Drop Out
eduDropOut.toolTip=Instantly drop personnel out of their current education. If personnel are traveling they will automatically arrive and return to active duty.
eduReEnroll.text=Re-Enroll
eduReEnroll.toolTip=Attempt to re-enroll at the last attended academic institution, increasing education level (if possible).
eduReEnrollImpossible.text=<html>Re-Enroll--<i>Nothing to Learn</i></html>
eduReEnrollImpossible.toolTip=The student has nothing to gain from re-enrolling at this academy.
eduCompleteStage.text=Complete Education Stage (GM)
eduCompleteStage.toolTip=Instantly complete the current stage of education (journey to, education, graduation/drop out, or journey from)
eduChangeEducation.text=Change Highest Education (GM)
eduChangeEducation.toolTip=Instantly change this character's highest education.
eduDoctorPrenominal.text=Dr
eduFailedApplication.title=Application Rejected
eduFailedApplication.text=One or more of your personnel have failed their entrance exams and are prohibited from reapplying.
### Flags Menu
specialFlagsMenu.text=Flags
miClanPersonnel.text=Clan Personnel
miClanPersonnel.toolTipText=If this is selected, then the person is from Clan origins.
miCommander.text=Commander
miCommander.toolTipText=If this is selected, then the person is the unit's commander. The current commander, if any, will have the flag removed before this is assigned.
miDivorceable.text=Divorceable
miDivorceable.toolTipText=If this is selected, then the person will be included as a potential person for processing divorce \n(standard checks still apply, so unmarried personnel will not be included even if this flag is selected)
miFounder.text=Founder
miFounder.toolTipText=If this is selected, then the person is a founding member of the unit.
miImmortal.text=Ignored by Random Death Mechanic
miImmortal.toolTipText=If this is selected, then the person will not be processed during random death \n(standard checks still apply)
miSalvageSupervisor.text=Salvage Supervisor
miSalvageSupervisor.toolTipText=If this is selected, then the person can be selected for salvage operations
isUnderProtection.text=Under Our Protection
isUnderProtection.toolTipText=If this is selected, you will automatically pay off any bounty hunters who target them.
miQuickTrainIgnore.text=Never Quick Train
miQuickTrainIgnore.toolTipText=If this is selected, then the person will not be processed by the quick train mechanic.
miPrefersMen.text=Prefers Men
miPrefersMen.toolTipText=If this is selected, then the person will be included as a potential spouse for marriages to\
  \ male (including Other - Male) characters (married personnel will not be included even if this flag is selected, \
  nor will characters under 18 years old)
miPrefersWomen.text=Prefers Women
miPrefersWomen.toolTipText=If this is selected, then the person will be included as a potential spouse for marriages to\
  \ female (including Other - Female) characters (married personnel will not be included even if this flag is \
  selected, nor will characters under 18 years old)
miTryingToConceive.text=Trying to Conceive
miTryingToConceive.toolTipText=If this is selected, the person has a chance to have children created through random procreation (this flag is ignored for personnel under 18 years old).
miHidePersonality.text=Hide Personality
miHidePersonality.toolTipText=If this is selected, the character's personality description will be hidden. This is useful\
  \ if you want to write your own description.
### Randomization Menu
randomizationMenu.text=Randomization
miRandomName.single.text=Randomize Name
miRandomName.bulk.text=Randomize Names
miRandomCallsign.single.text=Randomize Callsign
miRandomCallsign.bulk.text=Randomize Callsigns
miRandomBloodnameCheck.single.text=Random Bloodname Check
miRandomBloodnameCheck.bulk.text=Random Bloodname Checks
miRandomBloodname.single.text=Assign Random Bloodname
miRandomBloodname.bulk.text=Assign Random Bloodnames
miRandomPortrait.single.text=Randomize Portrait
miRandomPortrait.bulk.text=Randomize Portraits
miRandomOrigin.single.text=Randomize Origin
miRandomOrigin.bulk.text=Randomize Origins
miRandomOriginFaction.single.text=Randomize Origin Faction
miRandomOriginFaction.bulk.text=Randomize Origin Factions
miRandomOriginPlanet.single.text=Randomize Origin Planet
miRandomOriginPlanet.bulk.text=Randomize Origin Planets
### Original Unit Menu
originalUnitMenu.text=Original Unit
originalUnitToCurrent.text=Set the Current Unit as Original
removeOriginalUnit.text=Wipe Original Unit Record
### GM Menu
changePrisonerStatus.text=Change Prisoner Status
removePerson.text=Remove Person
editHits.text=Edit Hits
refundSkill.text=Refund Skill
addXP.text=Add XP
setXP.text=Set XP
setEdge.text=Set Edge
editPerson.text=Edit Person
loadGMTools.text=Load GM Tools
removeAllInjuries.text=Remove All Non-Prosthetic Injuries
removeAllProsthetics.text=Remove All Prosthetics
removeInjury.format=Remove Injury: %s
editInjuries.text=Edit Injuries
addRandomInjury.format=Add a Random Injury
addRandomInjuries.format=Add 1-5 Random Injuries
addRandomDisease.format=Add a Random Disease
addPregnancy.text=Add Pregnancy
addPregnancies.text=Add Pregnancies
removePregnancy.text=Remove Pregnancy
removePregnancies.text=Remove Pregnancies
regenerateLoyalty.text=Regenerate Loyalty
regeneratePersonality.text=Regenerate Personality
addRandomSPA.text=Add Random SPA
generateRoleplaySkills.text=Generate Random Roleplay Skills
removeRoleplaySkills.text=Remove All Roleplay Skills
generateRoleplayAttributes.reset=Reset Roleplay Attributes
generateRoleplayAttributes.random=Randomize Roleplay Attributes
generateRoleplayTraits.reset=Reset Roleplay Traits
generateRoleplayTraits.random=Randomize Roleplay Traits
addMinimumComplement.text=Add minimum complement
addMinimumComplementRandom.text=Random
addMinimumComplementElite.text=Elite
addMinimumComplementVeteran.text=Veteran
addMinimumComplementRegular.text=Regular
addMinimumComplementGreen.text=Green
addMinimumComplementUltraGreen.text=Ultra Green
#### ProcurementTableMouseAdapter Class
miClearItems.text=Remove Selected Items
miClearItems.toolTipText=This immediately removes all selected items from the procurement list.
miProcureSingleItemImmediately.text=Procure a Single Item Immediately
miProcureSingleItemImmediately.toolTipText=This immediately attempts to procure an item for each selected row as if an administrator had successfully rolled to acquire the item.
miAddSingleItemImmediately.text=Add a Single Item Immediately
miAddSingleItemImmediately.toolTipText=This immediately adds a single item for each selected row to the campaign.
miProcureAllItemsImmediately.text=Procure All Items Immediately
miProcureAllItemsImmediately.toolTipText=This immediately attempts to acquire all items for each selected row as if an administrator had successfully rolled to acquire the items.
miAddAllItemsImmediately.text=Add All Items Immediately
miAddAllItemsImmediately.toolTipText=This immediately adds all items for the selected rows to the campaign.
ProcurementTableMouseAdapter.ProcuredItem.report=<b>Procured %s</b>
ProcurementTableMouseAdapter.CannotAffordToPurchaseItem.report=<b>You cannot afford to purchase %s</b>
ProcurementTableMouseAdapter.GMAdded.report=<b>GM Added %s</b>
#### UnitTableMouseAdapter Class - TODO : unfinished, with cleanup required
deleteUnitsCount.text=%d units
removeQ.title=Remove?
confirmRemove.text=Do you really want to remove %s?
hireMinimumComplement.text=Hire minimum complement
maintenanceExtraTime.text=Set Maintenance Extra Time
maintenanceAdHoc.text=Immediately Perform Maintenance
maintenanceAdHoc.noNeed=%s doesn't require maintenance.
maintenanceAdHoc.unable={0} has insufficient time to perform maintenance on {1}.
##### Base Components - These may originate in MM, but are in active use
#### AbstractMHQNagDialog
chkIgnore.text=Don't bother me again
chkIgnore.toolTipText=If selected, this nag will no longer show until re-enabled under Suite Options.
##### Dialog
#### Icon Dialogs
### LayeredForceIconDialog Class
LayeredForceIconDialog.title=Create Force Icon
StandardIconTab.title=Standard Icon
LayeredIconTab.title=Layered Icon
### StandardForceIconChooserDialog
StandardForceIconDialog.title=Select Force Icon
### UnitIconDialog Class
UnitIconDialog.title=Select Unit Icon
UnitIconDialog.btnNone.toolTipText=The unit doesn't have a unit icon. This will hide all displays of the unit icon outside Campaign Options.
#### Dialogs
incomingTransmission.title=++INCOMING TRANSMISSION++
accessingTerminal.title=++ACCESSING TERMINAL++
#### Report Dialogs
### CargoReportDialog Class
CargoReportDialog.title=Cargo Report
### HangarReportDialog Class
HangarReportDialog.title=Hangar Report
### MaintenanceReportDialog Class
MaintenanceReportDialog.title=Maintenance Report
MaintenanceReportDialog.Unit.title=Maintenance Report for %s
### PartsReportDialog Class
PartQualityReportDialog.title=Part Quality Report
PartQualityReportDialog.Unit.title=Parts Quality Report for %s
### MonthlyUnitCostReportDialog Class
MonthlyUnitCostReportDialog.title=Monthly Cost Report
MonthlyUnitCostReportDialog.Unit.title=Monthly Cost Report for %s
### NewsReportDialog Class
NewsReportDialog.title=News Report
### PersonnelReportDialog Class
PersonnelReportDialog.title=Personnel Report
### TransportReportDialog Class
TransportReportDialog.title=Transport Capacity Report
### UnitRatingReportDialog Class
UnitRatingReportDialog.title=Reputation Report
#### Unspecified Dialogs
### AddOrEditPersonnelEntryDialog Class
AddOrEditPersonnelEntryDialog.AddEntry.title=Add Log Entry
AddOrEditPersonnelEntryDialog.EditEntry.title=Edit Log Entry
txtDescription.title=Description
### AdvanceDaysDialog Class
AdvanceDaysDialog.title=Advance Day(s) Dialog
spnDays.toolTipText=This is the number of days to advance upon selecting Start Advancement. Any other button will change this number to the remaining number of days.
lblDays.text=Days
btnStartAdvancement.text=Start Advancement
btnStartAdvancement.toolTipText=Start advancing the number of days specified.
btnNewDay.text=New Day
btnNewDay.toolTipText=Advance to tomorrow.
btnNewWeek.text=New Week
btnNewWeek.toolTipText=Advance to next monday.
btnNewMonth.text=New Month
btnNewMonth.toolTipText=Advance to the first day of the next month (e.g., 01-JAN-3025, 01-FEB-3025)
btnNewQuarter.text=New Quarter
btnNewQuarter.toolTipText=Advance to the first day of the next quarter (e.g., 01-JAN-3030, 01-APR-3030)
btnNewYear.text=New Year
btnNewYear.toolTipText=Advance to the first day of the next year (e.g., 01-JAN-3025, 01-JAN-3026)
btnNewQuinquennial.text=New Quinquennial
btnNewQuinquennial.toolTipText=<html>Advance to the first day of the next quinquennial (e.g., 01-JAN-3025, 01-JAN-3030). <br>WARNING: This will take a large amount of RAM to run, and may cause MekHQ to crash if there is not enough allocated.</html>
### StoryArcSelectionDialog Class
StoryArcSelectionDialog.title=Select a Story Arc
### CompanyGenerationDialog Class
CompanyGenerationDialog.title=Quick Start Company Generator
CompanyGenerationDialog.btnGenerate.toolTipText=Generates a company based on the provided options. Currently, this immediately applies it to the campaign, making this functionally identical to Apply in the current implementation.
CompanyGenerationDialog.btnApply.toolTipText=Immediately complete all remaining generations and apply the changes to the campaign.
CompanyGenerationDialog.btnRestore.toolTipText=Restores the options in the current dialog to the default options for the currently selected company generation method.
CompanyGenerationDialog.btnImport.toolTipText=Import the current options from an XML file.
CompanyGenerationDialog.btnExport.toolTipText=Export the current options to an XML file.
CompanyGenerationDialog.campaignOptions.altAdvancedMedical=You have <b>Alternate Advanced Medical</b> enabled. This \
  increases the impact of injuries, including an increase in how long you can expect an injured character to be \
  'out of action.' Spare MekWarriors have been added to your campaign to account for this. They can be viewed in \
  the Personnel Tab.
CompanyGenerationDialog.campaignOptions.fatigue=You have <b>Fatigue Tracking</b> enabled. A Field Kitchen-equipped \
  unit has been added to your hangar. This unit is fully crewed, but will need to be added to your TO&E. Additional \
  Field Kitchen-equipped units can be purchased from the <b>Unit Market</b> or the <b>Purchase Unit</b> dialog.
CompanyGenerationDialog.campaignOptions.mash=You have <b>MASH Theater Tracking</b> enabled. A MASH Theater-equipped \
  unit has been added to your hangar. This unit is fully crewed, but will need to be added to your TO&E. Additional \
  MASH Theater-equipped units can be purchased from the <b>Unit Market</b> or the <b>Purchase Unit</b> dialog.
CompanyGenerationDialog.campaignOptions.security=You have <b>Prisoner Tracking</b> enabled. An infantry unit has been\
  \ added to your hangar. This unit is fully crewed, but will need to be added to your TO&E. Additional infantry \
  units can be purchased from the <b>Unit Market</b> or the <b>Purchase Unit</b> dialog.
CompanyGenerationDialog.campaignOptions.salvage=You have <b>CamOps Salvage</b> enabled. A force of BattleMech \
  Recovery Vehicles have been added to your hangar to help with logistical needs. These units are fully crewed, but \
  will need to be added to your TO&E. Additional salvage units can be purchased from the <b>Unit Market</b> or the \
  <b>Purchase Unit</b> dialog.
CompanyGenerationDialog.campaignOptions.stratCon=You have <b>StratCon</b> enabled. A force of Flatbed Truck units \
  have been added to your hangar to help with logistical needs. These units are fully crewed, but will need to be \
  added to your TO&E. Additional cargo units can be purchased from the <b>Unit Market</b> or the <b>Purchase Unit</b>\
  \ dialog.
### CompanyGenerationOptionsDialog Class
CompanyGenerationOptionsDialog.title=Company Generation Options
### CompleteMissionDialog Class
CompleteMissionDialog.title=Complete Mission
lblOutcomeStatus.text=Outcome
lblOutcomeStatus.toolTipText=This is the mission's outcome, with Active meaning the mission has not been completed.
### AutoResolveBehaviorSettingsDialog Class
AutoResolveBehaviorSettingsDialog.title=Auto Resolve Behavior Settings
### ContractMarketDialog Class
ContractMarketDialog.title=Contract Market
### CreateCampaignPresetDialog Class
CreateCampaignPresetDialog.title=Create Campaign Preset
txtPresetName.text=Enter Preset Name
txtPresetName.toolTipText=This is the name of the preset, which we recommend ensuring is unique.
txtPresetDescription.text=Enter Preset Description
txtPresetDescription.toolTipText=This is used to describe the preset in the selection screen.
## Startup Panel
startupCampaignPresetPanel.title=Startup Options
startupCampaignPresetPanel.toolTipText=These are options that are only applied when starting a new campaign.
chkSpecifyDate.text=Specify Starting Date
chkSpecifyDate.toolTipText=This allows you to specify the date a campaign will start on. The default starting date is %s.
btnDate.toolTipText=Press to load a dialog to select the start date.
chkSpecifyFaction.text=Specify Starting Faction
chkSpecifyFaction.toolTipText=This allows you to specify the faction a campaign will start with. The default starting faction is Mercenary.
chkSpecifyPlanet.text=Specify Starting Planet
chkSpecifyPlanet.toolTipText=This allows you to specify the starting planet for a campaign. The default starting planet is otherwise the starting planet per faction as per /data/universe/factions.xml.
chkStartingSystemFactionSpecific.toolTipText=Filter the starting planet options, so they're specific to the selected starting faction.
comboStartingSystem.toolTipText=This is the system to select the starting planet from.
comboStartingPlanet.toolTipText=This is the planet the campaign will start at.
chkSpecifyRankSystem.text=Specify Rank System
chkSpecifyRankSystem.toolTipText=This allows you to specify the starting rank system for a campaign. The default starting rank system is the Second Star League Defense Force.
comboRankSystem.toolTipText=This is the rank system the campaign will start with.
lblContractCount.text=Starting Contract Count (Unimplemented)
lblContractCount.toolTipText=Specify the number of contracts generated by the contract market at the start of a campaign. The default starting contract count is two (Against the Bot Contract Market).
chkGM.text=Start as GM
chkGM.toolTipText=This allows you to start a campaign as a GM, so that you don't have to take the additional step of turning GM Mode on for setup.
chkSpecifyCompanyGenerationOptions.text=Specify Company Generation Options (Unimplemented)
chkSpecifyCompanyGenerationOptions.toolTipText=This allows you to specify the default company generation options to use when starting a new campaign.
btnCompanyGenerationOptions.text=View Company Generation Options
btnCompanyGenerationOptions.toolTipText=This lets you view and edit the current company generation options.
## Continuous Panel
continuousCampaignPresetPanel.title=Continuous Options
continuousCampaignPresetPanel.toolTipText=These are options that are applied when starting a new campaign and can be applied to a pre-existing campaign.
chkSpecifyGameOptions.text=Specify MegaMek Game Options
chkSpecifyGameOptions.toolTipText=This allows you to specify the MegaMek game options. If this is left empty, the default options will be kept.
btnGameOptions.text=View Game Options
btnGameOptions.toolTipText=This lets you view the current MegaMek game options.
chkSpecifyCampaignOptions.text=Specify Campaign Options
chkSpecifyCampaignOptions.toolTipText=This allows you to specify the MekHQ campaign options. If this is left empty, the default options will be kept.
## Button Actions
blankPresetName.text=The entered preset name can't be blank.
nullFactionSpecified.text=The specified faction is non-existent. Do you want to continue ignoring the faction specification?
nullPlanetSpecified.text=The specified planet is non-existent. Do you want to continue ignoring the planet specification?
nullRankSystemSpecified.text=The specified rank system is non-existent. Do you want to continue ignoring the rank system specification?
### CustomRankSystemCreationDialog Class
CustomRankSystemCreationDialog.title=Custom Rank System Creation
lblRankSystemCode.text=Rank System Code
lblRankSystemCode.toolTipText=This is the internal code used to process rank systems. This should be a handful of capital letters, although they will be capitalized automatically if this is missed.
lblRankSystemName.text=Rank System Name
lblRankSystemName.toolTipText=This is the name of the rank system. It can't be blank.
lblRankSystemDescription.text=Rank System Description
lblRankSystemDescription.toolTipText=This is a description of the rank system.
chkUseROMDesignation.text=Use ROM Designation
chkUseROMDesignation.toolTipText=The rank system uses ComStar's ROM branch designations.
chkUseManeiDomini.text=Use Manei Domini Class/Rank
chkUseManeiDomini.toolTipText=The rank system uses the Word of Blake's Manei Domini Class and Rank designations.
lblRankSystemType.text=Rank System Type
lblRankSystemType.toolTipText=This is the type for the rank system, which is used to determine how they're saved and processed.
chkSwapToRankSystem.text=Swap to Rank System upon Creation
chkSwapToRankSystem.toolTipText=This will swap you to having this rank system when working with rank systems.
CustomRankSystemCreationDialog.BlankRankSystemCode.text=The entered rank system code can't be blank.
CustomRankSystemCreationDialog.BlankRankSystemName.text=The entered rank system name can't be blank.
CustomRankSystemCreationDialog.DuplicateCode.text=The entered rank system code can't duplicate an existing code, as all rank systems must have a unique system code.
### DataLoadingDialog Class
DataLoadingDialog.title=Data Loading
## Progress Phases
loadingBaseData.text=Loading Base Data...
loadingFactionData.text=Loading Data...
loadingNameData.text=Loading Name Data...
loadingPlanetaryData.text=Loading Planetary Data...
loadingImageData.text=Loading Image Data...
loadingUnits.text=Loading Unit Data...
initializingNewCampaign.text=Initializing New Campaign...
loadingCampaign.text=Loading Campaign...
applyingNewCampaign.text=Applying New Campaign...
applyingLoadedCampaign.text=Applying Loaded Campaign...
DataLoadingDialog.progress.accessibleDescription=%s Please Wait.
## Exception Messages
DataLoadingDialog.NullEntityException.title=Unit Loading Error(s)
DataLoadingDialog.NullEntityException.text=The following units could not be loaded by the campaign: \n%s \n\nPlease be sure to copy over any custom units before starting a new version of MekHQ. \nIf you believe the units listed are not customs, then try deleting the file data/mekfiles/units.cache and restarting MekHQ. \nIt is also possible that unit chassi and model names have changed across versions of MegaMek. You can check this by opening up MegaMek and searching for the units. Chassis and models can be edited in your MekHQ save file with a text editor.
DataLoadingDialog.NullPointerException.title=Null Exception
DataLoadingDialog.NullPointerException.text=The save has failed to load for the following reason: \n%s \n\nIf this has been caused by a missing academy, please be sure to copy over any custom academy sets before starting a new version of MekHQ. \n\nIf you believe the academies listed are not customs, then please load your campaign into the last working version of MekHQ and set all students attending the affected academy to the 'Active' status.
DataLoadingDialog.OutOfMemoryError.title=Not Enough Memory
DataLoadingDialog.OutOfMemoryError.text=MekHQ ran out of memory attempting to load the campaign file. \nTry increasing the memory allocated to MekHQ and reloading. \nSee the FAQ at https://megamek.org/ for details.
DataLoadingDialog.ExecutionException.title=Campaign Loading Error
DataLoadingDialog.ExecutionException.text=The campaign file couldn't be loaded. \nPlease check the MekHQ.log file for details.
DataLoadingDialog.IncompatibleVersion.title=Incompatible Version
DataLoadingDialog.IncompatibleVersion.text=The campaign file couldn't be loaded.\
  \nThe campaign must be saved in each of the following versions (in order).\
  \n%s
### GMToolsDialog Class
GMToolsDialog.title=GM Tools
## General Tab
generalTab.title=General
# Dice Panel
dicePanel.title=Dice Roller
lblRolls.text=rolls of
lblSides.text=d
lblTotalDiceResults.text=Result:
lblTotalDiceResult.text=%5d
btnDiceRoll.text=Roll
btnDiceRoll.toolTipText=Perform the specified dice roll.
lblIndividualDiceResults.text=Individual Results:
# RAT Panel
ratPanel.title=RAT Roller
lblQuality.text=Quality
lblUnitType.text=Unit Type
lblWeight.text=Weight
btnRollRAT.text=Roll For RAT
btnRollRAT.toolTipText=Roll a unit on the selected RATs or the force generator (based on Campaign Options settings) using the provided values.
btnAddUnit.text=Add Unit
btnAddUnit.toolTipText=Add the unit to the campaign at no cost, assigning them to the current person if loaded with a person, and they don't have a unit assigned.
invalidYear.error=Please enter a valid year
noValidUnit.error=No unit matching criteria and purchase restrictions.
entityLoadFailure.error=Failed to load entity %s from %s
## Names Tab
namesTab.title=Names
# Name Panel
namePanel.title=Name Generator
lblOriginFaction.text=Origin Faction
factionWeighted.text=Faction Weighted
lblHistoricalEthnicity.text=Historical Ethnicity
lblClanPersonnel.text=Clan Personnel
lblCurrentName.text=Current Name:
lblNameGenerated.text=Generated Name:
lblNamesGenerated.text=Generated Name(s):
btnGenerateName.text=Generate Name
btnGenerateName.toolTipText=Generate a name using the provided values.
btnGenerateNames.text=Generate Name(s)
btnGenerateNames.toolTipText=Generate the specified number of names using the provided values.
btnAssignName.text=Assign Name
btnAssignName.toolTipText=Assign the currently generated name to the current person. If one has not been generated, it will be generated before being immediately assigned.
# Callsign Panel
callsignPanel.title=Callsign Generator
lblCurrentCallsign.text=Current Callsign:
lblCallsignGenerated.text=Generated Callsign:
lblCallsignsGenerated.text=Generated Callsign(s):
btnGenerateCallsign.text=Generate Callsign
btnGenerateCallsign.toolTipText=Generate a callsign using the provided values.
btnGenerateCallsigns.text=Generate Callsign(s)
btnGenerateCallsigns.toolTipText=Generate the specified number of callsigns using the provided values.
btnAssignCallsign.text=Assign Callsign
btnAssignCallsign.toolTipText=Assign the currently generated callsign to the current person. If one has not been generated, it will be generated before being immediately assigned.
# Company Name Panel
companyNamePanel.title=Mercenary Company Name Generator
lblCurrentCompanyName.text=Current Name:
lblCompanyNameGenerated.text=Generated Name:
btnGenerateCompanyName.text=Generate Name
btnGenerateCompanyName.toolTipText=Generate a random mercenary company name
btnAssignCompanyName.text=Assign Name
btnAssignCompanyName.toolTipText=Replace the current company name with the last generated name.
# Bloodname Panel
bloodnamePanel.title=Bloodname Generator
lblCurrentBloodname.text=Current Bloodname:
lblBloodnameGenerated.text=Generated Bloodname:
lblOriginClanGenerated.text=Generated Clan
lblPhenotypeGenerated.text=Generated Phenotype
btnGenerateBloodname.text=Generate Bloodname
btnGenerateBloodname.toolTipText=Generate a bloodname using the provided values.
btnAssignBloodname.text=Assign Bloodname
btnAssignBloodname.toolTipText=Assign the currently generated bloodname to the current person. If one has not been generated, it will be generated before being immediately assigned.
## Personnel Module Tab
personnelModuleTab.title=Personnel Modules
# Procreation Panel
procreationPanel.title=Procreation
chkProcreationEligibilityType.text=Check Random Procreation Eligibility
chkProcreationEligibilityType.toolTipText=Check if the person is eligible for random procreation when selected instead of for manual procreation. The eligibility check automatically occurs when this selection changes.
# Random Marriage Panel
# Random Death Panel
## Layered Force Icon Tab
layeredForceIconTab.title=Layered Force Icon
### MHQOptionsDialog Class
MHQOptionsDialog.title=MekHQ Options
## Display Tab
displayTab.title=Display Options
labelDisplayDateFormat.text=Display Date Format
labelLongDisplayDateFormat.text=Long Display Date Format
invalidDateFormat.error=Invalid Date Format
optionHideUnitFluff.text=Only Use Unit Sprites in Hangar
optionHideUnitFluff.toolTipText=Some units have images assigned, usually of their models. This option hides these \
  images while in the hangar. Units will always display their sprite instead.
optionHistoricalDailyLog.text=Temporarily Retain Daily Log History
optionHistoricalDailyLog.toolTipText=Keeps a limited historical daily report in-memory during the gaming session. This may result in increased memory usage.
chkCompanyGeneratorStartup.text=Quick Start Company Generator Startup outside AtB (Unimplemented)
chkCompanyGeneratorStartup.toolTipText=Adds the ability to use the company generator on startup outside of AtB campaigns.
chkShowCompanyGenerator.text=Show Quick Start Company Generator
chkShowCompanyGenerator.toolTipText=Add a company generator menu item under the Manage Campaign header on the menu bar to allow one to generate a company after startup.
chkShowUnitPicturesOnTOE.text=Show Unit Icons in TO&E Instead of Portraits
chkShowUnitPicturesOnTOE.toolTipText=Make the TO&E Unit List display pictures of the units themselves rather than portraits of the pilots/drivers/leaders.
labelCommandCenterDisplay.text=Command Center Display Options
optionCommandCenterMRMS.text=Command Center Mass Repair/Mass Salvage Button
optionCommandCenterMRMS.toolTipText=This adds a button to launch the Mass Repair/Mass Salvage Dialog and a second to run it using current settings to the Command Center Tab
lblInterstellarMapTab.text=Interstellar Map Tab Display Options
chkInterstellarMapShowJumpRadius.text=Show Jump Radius
chkInterstellarMapShowJumpRadius.toolTipText=This adds a jump radius around the selected planet, showing how far one can travel in a single jump.
lblInterstellarMapShowJumpRadiusMinimumZoom.text=Minimum Zoom
lblInterstellarMapShowJumpRadiusMinimumZoom.toolTipText=<html>This is the minimum zoom into the Interstellar map for the jump radius to show. <br>Set to 0 to show on all zoom levels.</html>
btnInterstellarMapJumpRadiusColour.text=Jump Radius
btnInterstellarMapJumpRadiusColour.toolTipText=This is the color of the jump radius. It is recommended that this be kept darker than the planetary acquisition radius.
chkInterstellarMapShowPlanetaryAcquisitionRadius.text=Show Planetary Acquisition Radius
chkInterstellarMapShowPlanetaryAcquisitionRadius.toolTipText=This adds a planetary acquisition radius around the selected planet, provided planetary acquisitions are being used by the current campaign.
lblInterstellarMapShowPlanetaryAcquisitionRadiusMinimumZoom.text=Minimum Zoom
lblInterstellarMapShowPlanetaryAcquisitionRadiusMinimumZoom.toolTipText=<html>This is the minimum zoom into the Interstellar map for the planetary acquisition radius to show. <br>Set to 0 to show on all zoom levels.</html>
btnInterstellarMapPlanetaryAcquisitionRadiusColour.text=Planetary Acquisition Radius
btnInterstellarMapPlanetaryAcquisitionRadiusColour.toolTipText=This is the color of the planetary acquisition radius. It is recommended that this be kept lighter than the jump radius and darker than the contract search radius.
chkInterstellarMapShowContractSearchRadius.text=Show Contract Search Radius
chkInterstellarMapShowContractSearchRadius.toolTipText=This adds a contract search radius around the selected planet, provided a contract market is being used.
btnInterstellarMapContractSearchRadiusColour.text=Contract Search Radius
btnInterstellarMapContractSearchRadiusColour.toolTipText=This is the color of the contract search radius. It is recommended that this be kept lighter than the planetary acquisition radius.
labelPersonnelDisplay.text=Personnel Tab Display Options
optionPersonnelFilterStyle.text=Personnel Filter Style
optionPersonnelFilterStyle.toolTipText=This is the style for which Personnel Filters will be displayed
optionPersonnelFilterOnPrimaryRole.text=Filter Personnel Based On Primary Profession
chkUnifiedDailyReport.text=Disable Daily Report Tabs
chkUnifiedDailyReport.toolTipText=All daily report messages will be posted to the General tab
## Colors Tab
coloursTab.title=Colours
optionDeployedForeground.text=Deployed Foreground
optionDeployedBackground.text=Deployed Background
optionBelowContractMinimumForeground.text=Below Contract Minimum Foreground
optionBelowContractMinimumBackground.text=Below Contract Minimum Background
optionInTransitForeground.text=In-Transit Foreground
optionInTransitBackground.text=In-Transit Background
optionRefittingForeground.text=Refitting Foreground
optionRefittingBackground.text=Refitting Background
optionMothballingForeground.text=Mothballing Foreground
optionMothballingBackground.text=Mothballing Background
optionMothballedForeground.text=Mothballed Foreground
optionMothballedBackground.text=Mothballed Background
optionNotRepairableForeground.text=Not Repairable Foreground
optionNotRepairableBackground.text=Not Repairable Background
optionNonFunctionalForeground.text=Non-Functional Foreground
optionNonFunctionalBackground.text=Non-Functional Background
optionNeedsPartsFixedForeground.text=Needs Parts Fixed Foreground
optionNeedsPartsFixedBackground.text=Needs Parts Fixed Background
optionUnmaintainedForeground.text=Unmaintained Foreground
optionUnmaintainedBackground.text=Unmaintained Background
optionUncrewedForeground.text=Uncrewed Foreground
optionUncrewedBackground.text=Uncrewed Background
optionLoanOverdueForeground.text=Loan Overdue Foreground
optionLoanOverdueBackground.text=Loan Overdue Background
optionInjuredForeground.text=Injured Foreground
optionInjuredBackground.text=Injured Background
optionHealedInjuriesForeground.text=Healed Injuries Foreground
optionHealedInjuriesBackground.text=Healed Injuries Background
optionPregnantForeground.text=Pregnant Foreground
optionPregnantBackground.text=Pregnant Background
optionGoneForeground.text=Gone Foreground
optionGoneBackground.text=Gone Background
optionAbsentForeground.text=Absent Foreground
optionAbsentBackground.text=Absent Background
optionFatiguedForeground.text=Fatigued Foreground
optionFatiguedBackground.text=Fatigued Background
optionStratConHexCoordForeground.text=StratCon Hex Coordinate Foreground
optionFontColorNegative.text=Font Color Negative Event
optionFontColorWarning.text=Font Color Warning
optionFontColorPositive.text=Font Color Positive Event
optionFontColorAmazing.text=Font Color Amazing Event
optionFontColorSkillUltraGreen.text=Font Color Ultra Green Skill
optionFontColorSkillGreen.text=Font Color Green Skill
optionFontColorSkillRegular.text=Font Color Regular Skill
optionFontColorSkillVeteran.text=Font Color Veteran Skill
optionFontColorSkillElite.text=Font Color Elite Skill
## Fonts Tab
fontsTab.title=Fonts
lblMedicalViewDialogHandwritingFont.text=Medical Dialog Handwriting Font
lblMedicalViewDialogHandwritingFont.toolTipText=This allows one to select the handwriting font for the Medical Dialog, which is currently isolated in use to the Advanced Medical ruleset.
## Autosave Tab
autosaveTab.title=Autosave options
optionNoSave.text=Don't save periodically
optionSaveDaily.text=Save daily (before a new day starts)
optionSaveWeekly.text=Save weekly (before a new week starts)
optionSaveMonthly.text=Save monthly (before a new month starts)
optionSaveYearly.text=Save yearly (before new year starts)
checkSaveBeforeScenarios.text=Save before attempting a scenario?
checkSaveBeforeMissionEnd.text=Save before concluding a mission or contract?
labelSavedGamesCount.text=Maximum number of autosaved games
## New Day Tab
newDayTab.title=New Day Options
chkNewDayAstechPoolFill.text=Fill Astech Pool
chkNewDayAstechPoolFill.toolTipText=Automatically fill the Astech pool immediately upon selecting new day.
chkNewDayMedicPoolFill.text=Fill Medic Pool
chkNewDayMedicPoolFill.toolTipText=Automatically fill the Medic pool immediately upon selecting new day.
chkNewDayMRMS.text=Run Mass Repair / Mass Salvage
chkNewDayMRMS.toolTipText=Automatically run Mass Repair and/or Mass Salvage (based on the currently saved options) during new day processing.
chkNewDayOptimizeMedicalAssignments.text=Optimize Medical Assignments
chkNewDayOptimizeMedicalAssignments.toolTipText=Automatically update all medical assignments so that\
  \ the most injured personnel are being tended by the most skilled Doctors. Prisoners are treated\
  \ as a lower priority than all other personnel.
chkNewMonthQuickTrain.text=Quick Train to Level 5
chkNewMonthQuickTrain.toolTipText=On the first day of a new month, automatically run Quick Training on all characters\
  \ with a target skill level of 5.
chkSelfCorrectMaintenance.text=Automatically Adjust Maintenance Schedules
chkSelfCorrectMaintenance.toolTipText=MekHQ will evaluate each tech's maintenance schedule, making adjustments to \
  ensure all units can be maintained, where possible.
chkNewDayForceIconOperationalStatus.text=Force Icon Operation Status Update
chkNewDayForceIconOperationalStatus.toolTipText=<html>Automatically update all force icons in the TO&E so that they have up-to-date operation status indicators for the forces within. <br>This overrides any other uses of Special force icon pieces. <br>Empty forces have no indicator assigned, and factory fresh is never assigned. <br>This occurs after all automated changes to quality of the units in a force, including running Mass Repair/ Mass Salvage (if enabled above).</html>
lblNewDayForceIconOperationalStatusStyle.text=Operation Status Indicator Style
lblNewDayForceIconOperationalStatusStyle.toolTipText=This is the style of operational status indicator to use when updating the force icons, which can be viewed in the Special tab when customizing a force icon.
## Campaign XML Save Tab
campaignXMLSaveTab.title=Campaign XML Save Options
optionPreferGzippedOutput.text=Prefer GZIP Campaign File Save Format
optionPreferGzippedOutput.toolTipText=When selected, MekHQ will save the campaign in compressed GZIP format instead of uncompressed CNPX when possible. This is highly recommended for larger campaigns.
optionWriteCustomsToXML.text=Write Custom Units to Campaign XML
optionSaveMothballState.text=Save Unit State Before Mothballing
optionSaveMothballState.toolTipText=This option allows you to disable the saving of the unit's crew and force before being mothballed for restoration post-mothball.
## Nag Tab
nagTab.title=Nag Options
optionUnmaintainedUnitsNag.text=Hide Unmaintained Units Nag
optionUnmaintainedUnitsNag.toolTipText=This allows you to ignore the daily warning for when you have unmaintained units.
optionPregnantCombatantNag.text=Hide Pregnant Combat Personnel Nag
optionPregnantCombatantNag.toolTipText=This allows you to ignore the daily warning for when you have pregnant personnel assigned to the TOE.
optionPrisonersNag.text=Hide Prisoners of War Nag
optionPrisonersNag.toolTipText=This allows you to ignore the daily warning for when you have prisoners of war outside of a contract.
optionAdminStrainNag.text=Hide Admin Strain Nag
optionAdminStrainNag.toolTipText=This allows you to ignore the daily warning for when you have Admin Strain.
optionUntreatedPersonnelNag.text=Hide Untreated Personnel Nag
optionUntreatedPersonnelNag.toolTipText=This allows you to ignore the daily warning for when you've wounded personnel that haven't been assigned to a doctor.
optionNoCommanderNag.text=Hide No Commander Nag
optionNoCommanderNag.toolTipText=This allows you to ignore the daily warning for when you don't have someone assigned as the overall force commander.
optionContractEndedNag.text=Hide Contract Ended Nag
optionContractEndedNag.toolTipText=This allows you to ignore the daily warning for when you don't have a completed contract still active in the briefing tab.
optionInsufficientAstechsNag.text=Hide Insufficient Astechs Nag
optionInsufficientAstechsNag.toolTipText=This allows you to ignore the daily warning for when you don't have enough astechs to support your techs.
optionInsufficientAstechTimeNag.text=Hide Insufficient Astech Time Nag
optionInsufficientAstechTimeNag.toolTipText=This allows you to ignore the daily warning for when you don't have enough astech time remaining for maintenance.
optionInsufficientMedicsNag.text=Hide Insufficient Medics Nag
optionInsufficientMedicsNag.toolTipText=This allows you to ignore the daily warning for when you don't have enough medics to support your doctors.
optionShortDeploymentNag.text=Hide AtB Unmet Contract Lance Deployment Nag
optionShortDeploymentNag.toolTipText=This allows you to ignore the weekly warning for not having enough lances assigned to an active AtB contract.
optionCombatChallengeNag.text=Hide Combat Challenge Tutorial Nag
optionCombatChallengeNag.toolTipText=This allows you to ignore the tutorial dialog for combat challenge scenarios.
optionUnresolvedStratConContactsNag.text=Hide StratCon Unresolved Contacts Nag
optionUnresolvedStratConContactsNag.toolTipText=This allows you to ignore the daily warning for not having resolved all active contacts.
optionOutstandingScenariosNag.text=Hide Outstanding Scenarios Nag
optionOutstandingScenariosNag.toolTipText=This allows you to ignore the daily warning for having unfinished scenarios on the current day.
optionInvalidFactionNag.text=Hide Invalid Faction Nag
optionInvalidFactionNag.toolTipText=This allows you to ignore the daily warning for having an invalid faction.
optionUnableToAffordExpensesNag.text=Hide Unable to Afford Expenses Nag
optionUnableToAffordExpensesNag.toolTipText=This allows you to ignore the monthly warning for having insufficient funds to cover monthly expenses.
optionUnableToAffordRentNag.text=Hide Unable to Afford Rent
optionUnableToAffordRentNag.toolTipText=This allows you to ignore the monthly warning for having insufficient funds \
  to cover rent.
optionUnableToAffordLoanPaymentNag.text=Hide Unable to Afford Loan Payments Nag
optionUnableToAffordLoanPaymentNag.toolTipText=This allows you to ignore the monthly warning for having insufficient funds to cover all loan payments due the next day.
optionUnableToAffordJumpNag.text=Hide Unable to Afford Next Jump Nag
optionUnableToAffordJumpNag.toolTipText=This allows you to ignore the daily warning when unable to afford a jump.
optionUnableToAffordShoppingListNag.text=Hide Unable to Afford All Shopping List Items Nag
optionUnableToAffordShoppingListNag.toolTipText=This allows you to ignore the daily warning when unable to pay for all items on shopping list.
optionContractRentalConfirmation.text=Hide Facility Rental Confirmation Dialog
optionContractRentalConfirmation.toolTipText=This allows you to skip the confirmation dialog which confirms whether \
  you're happy with your rental choices.
optionFactionStandingsUltimatumConfirmation.text=Hide Faction Standings Ultimatum Choice Confirmation Dialog
optionFactionStandingsUltimatumConfirmation.toolTipText=This allows you to skip the confirmation dialog which \
  confirms whether you are happy with your Ultimatum response.
optionBeginTransitConfirmation.text=Hide Begin Transit Confirmation Dialog
optionBeginTransitConfirmation.toolTipText=This allows you to skip the confirmation dialog which confirms whether you\
  \ are happy beginning transit.
optionStratConBatchallBreachConfirmation.text=Hide Break Batchall Terms Confirmation Dialog
optionStratConBatchallBreachConfirmation.toolTipText=This allows you to skip the confirmation dialog which confirms \
  whether you are happy breaking the terms of an agreed upon Batchall.
optionStratConDeployConfirmation.text=Hide StratCon Deployment Confirmation Dialog
optionStratConDeployConfirmation.toolTipText=This allows you to skip the confirmation dialog which confirms whether \
  you are happy with your deployment choice.
<<<<<<< HEAD
optionNewLifePathConfirmation.text=Hide New Life Path Confirmation Dialog
optionNewLifePathConfirmation.toolTipText=This allows you to skip the confirmation dialog which confirms whether \
  you are certain you want to create a new life path.
optionRegenPathIdConfirmation.text=Hide Life Path ID Regeneration Confirmation Dialog
optionRegenPathIdConfirmation.toolTipText=This allows you to skip the confirmation dialog which confirms whether \
  you are certain you want to create a new life path.
optionUpgradeLifePathsConfirmation.text=Hide Life Path Upgrade Confirmation Dialog
optionUpgradeLifePathsConfirmation.toolTipText=This allows you to skip the confirmation dialog which confirms whether \
  you are certain you want to upgrade all custom life paths.
=======
optionAbandonUnitsConfirmation.text=Hide Abandon Units Confirmation Dialog
optionAbandonUnitsConfirmation.toolTipText=This allows you to skip the confirmation dialog which confirms whether \
  you are happy abandoning non-jump capable units
>>>>>>> dbc85b3f
## Miscellaneous Tab
miscellaneousTab.title=Miscellaneous Options
lblUserDir.text=User Files Directory:
lblUserDir.toolTipText=<html>Use this directory for resources you want to share between different installations or versions of MegaMek, MegaMekLab and MekHQ. Fonts, units, camos, portraits and fluff images will also be loaded from this directory.<BR>Note: Inside the user directory, use the directory structure of MM/MML/MHQ for camos, portraits and fluff images, i.e. data/images/camo, data/images/portraits and data/images/fluff/. <BR>Fonts and units can be placed anywhere in the user directory.
userDirChooser.title=Choose User Data Folder
lblStartGameDelay.text=Start Game Base Delay (ms)
lblStartGameDelay.toolTipText=<html>This is the base start game delay, in milliseconds. <br>Increase this value when settings aren't being set properly, the board isn't being loaded, and / or planetary conditions aren't loading properly. <br>This is limited to values between 250 and 2,500, with a default value of 1,000.</html>
lblStartGameClientDelay.text=Start Game Client Delay (ms)
lblStartGameClientDelay.toolTipText=<html>Client start game delay time in milliseconds. <br>Increase this value when the "Client has not finished initialization, and is currently in an unknown phase" error message is repeatedly logged without progressing past that point. <br>If this causes timeout issues, decrease this value and increase the client retry count instead. <br>This is limited to values between 50 and 2,500, with a default value of 50.</html>
lblStartGameClientRetryCount.text=Start Game Client Retry Count
lblStartGameClientRetryCount.toolTipText=<html>Maximum number of retries for client initialization. <br>Increase this value when you continue to have issues after increasing the client delay to maximum, or if that option is causing timeouts. <br>This is limited to values between 100 and 2,500, with a default value of 1,000.</html>
lblStartGameBotClientDelay.text=Start Game Bot Client Delay (ms)
lblStartGameBotClientDelay.toolTipText=<html>Bot client start game delay time in milliseconds. <br>Increase this value when the "Could not configure bot {{ bot name }}" error message is logged or transports show up empty. <br>If this causes timeout issues, decrease this value and increase the bot client retry counts instead. <br>This is limited to values between 50 and 2,500, with a default value of 50.</html>
lblStartGameBotClientRetryCount.text=Start Game Bot Client Retry Count
lblStartGameBotClientRetryCount.toolTipText=<html>Maximum number of retries for bot client initialization and AtB transport unit loading, counted individually. <br>Increase this value when you continue to have issues after increasing the bot client delay to maximum, or if that option is causing timeouts. <br>This is limited to values between 100 and 2,500, with a default value of 250.</html>
lblDefaultCompanyGenerationMethod.text=Default Company Generation Method
lblDefaultCompanyGenerationMethod.toolTipText=This is the default company generation method to be used on load.
### UnitMarketDialog Class
UnitMarketDialog.title=Unit Market
##### Enums
#### ForceIconOperationalStatusStyle Enum
ForceIconOperationalStatusStyle.BORDER.text=Border
ForceIconOperationalStatusStyle.BORDER.toolTipText=Displays the operational status of the force using an external border around the frame, turning the force icon below the formation into a rectangle.
ForceIconOperationalStatusStyle.TAB.text=Tab
ForceIconOperationalStatusStyle.TAB.toolTipText=Displays the operational status of the force using a tab on the top right of the force icon.
#### MHQTabType Enum
MHQTabType.COMMAND_CENTER.text=Command Center
MHQTabType.TOE.text=TO&E
MHQTabType.BRIEFING_ROOM.text=Briefing Room
MHQTabType.INTERSTELLAR_MAP.text=Interstellar Map
MHQTabType.PERSONNEL.text=Personnel
MHQTabType.HANGAR.text=Hangar
MHQTabType.WAREHOUSE.text=Warehouse
MHQTabType.REPAIR_BAY.text=Repair Bay
MHQTabType.INFIRMARY.text=Infirmary
MHQTabType.FINANCES.text=Finances
MHQTabType.MEK_LAB.text=Mek Lab
MHQTabType.STRAT_CON.text=Area of Operations
#### PersonnelFilter Enum
PersonnelFilter.ALL.text=All Personnel
PersonnelFilter.ALL.toolTipText=Display all personnel
PersonnelFilter.ACTIVE.text=Active Personnel
PersonnelFilter.ACTIVE.toolTipText=Display all active personnel
PersonnelFilter.COMBAT.text=Combat Personnel
PersonnelFilter.COMBAT.toolTipText=Display all active combat personnel
PersonnelFilter.SUPPORT.text=Support Personnel
PersonnelFilter.SUPPORT.toolTipText=Display all active support personnel
PersonnelFilter.MEKWARRIORS.text=MekWarriors
PersonnelFilter.MEKWARRIORS.toolTipText=Display all active MekWarriors and LAM pilots.
PersonnelFilter.MEKWARRIOR.text=MekWarriors
PersonnelFilter.MEKWARRIOR.toolTipText=Display all active MekWarriors
PersonnelFilter.LAM_PILOT.text=LAM Pilots
PersonnelFilter.LAM_PILOT.toolTipText=Display all active LAM pilots
PersonnelFilter.VEHICLE_CREWMEMBER.text=Vehicle Crews
PersonnelFilter.VEHICLE_CREWMEMBER.toolTipText=Display all active vehicle crew
PersonnelFilter.VEHICLE_CREW_GROUND.text=Ground Vehicle Crews
PersonnelFilter.VEHICLE_CREW_GROUND.toolTipText=Display active ground vehicle drivers
PersonnelFilter.VEHICLE_CREW_NAVAL.text=Naval Vehicle Crews
PersonnelFilter.VEHICLE_CREW_NAVAL.toolTipText=Display active naval vehicle drivers
PersonnelFilter.VEHICLE_CREW_VTOL.text=VTOL Crews
PersonnelFilter.VEHICLE_CREW_VTOL.toolTipText=Display active VTOL pilots
PersonnelFilter.AEROSPACE_PILOT.text=Aerospace Pilots
PersonnelFilter.AEROSPACE_PILOT.toolTipText=Display active aerospace pilots
PersonnelFilter.CONVENTIONAL_AIRCRAFT_PILOT.text=Conventional Pilots
PersonnelFilter.CONVENTIONAL_AIRCRAFT_PILOT.toolTipText=Display active conventional aircraft pilots
PersonnelFilter.PROTOMEK_PILOT.text=ProtoMek Pilots
PersonnelFilter.PROTOMEK_PILOT.toolTipText=Display active ProtoMek pilots
PersonnelFilter.BATTLE_ARMOUR.text=Battle Armor
PersonnelFilter.BATTLE_ARMOUR.toolTipText=Display active battle armor pilots and elementals
PersonnelFilter.SOLDIER.text=Soldiers
PersonnelFilter.SOLDIER.toolTipText=Display active soldiers
PersonnelFilter.VESSEL_CREWMEMBER.text=Large Vessel Crews
PersonnelFilter.VESSEL_CREWMEMBER.toolTipText=Display active large vessel crews
PersonnelFilter.VESSEL_PILOT.text=Vessel Pilots
PersonnelFilter.VESSEL_PILOT.toolTipText=Display active vessel pilots
PersonnelFilter.VESSEL_GUNNER.text=Vessel Gunners
PersonnelFilter.VESSEL_GUNNER.toolTipText=Display active vessel gunners
PersonnelFilter.VESSEL_CREW.text=Vessel Crew
PersonnelFilter.VESSEL_CREW.toolTipText=Display active vessel crew
PersonnelFilter.VESSEL_NAVIGATOR.text=Hyperspace Navigators
PersonnelFilter.VESSEL_NAVIGATOR.toolTipText=Display active hyperspace navigators
PersonnelFilter.TECH.text=Techs
PersonnelFilter.TECH.toolTipText=Display active techs
PersonnelFilter.MEK_TECH.text=Mek Techs
PersonnelFilter.MEK_TECH.toolTipText=Display active mek techs
PersonnelFilter.MECHANIC.text=Mechanics
PersonnelFilter.MECHANIC.toolTipText=Display active mechanics
PersonnelFilter.AERO_TECH.text=Aerospace Techs
PersonnelFilter.AERO_TECH.toolTipText=Display active aerospace techs
PersonnelFilter.BA_TECH.text=Battle Armour Techs
PersonnelFilter.BA_TECH.toolTipText=Display active battle armor techs
PersonnelFilter.ASTECH.text=Astechs
PersonnelFilter.ASTECH.toolTipText=Display active astechs
PersonnelFilter.MEDICAL.text=Medical Staff
PersonnelFilter.MEDICAL.toolTipText=Display active medical staff, namely doctors and medics
PersonnelFilter.DOCTOR.text=Doctors
PersonnelFilter.DOCTOR.toolTipText=Display active doctors
PersonnelFilter.MEDIC.text=Medics
PersonnelFilter.MEDIC.toolTipText=Display active medics
PersonnelFilter.ADMINISTRATOR.text=Administrators
PersonnelFilter.ADMINISTRATOR.toolTipText=Display all active administrators
PersonnelFilter.ADMINISTRATOR_COMMAND.text=Administrators (Command)
PersonnelFilter.ADMINISTRATOR_COMMAND.toolTipText=Display command-focused administrators
PersonnelFilter.ADMINISTRATOR_LOGISTICS.text=Administrators (Logistics)
PersonnelFilter.ADMINISTRATOR_LOGISTICS.toolTipText=Display logistics-focused administrators
PersonnelFilter.ADMINISTRATOR_TRANSPORT.text=Administrators (Transport)
PersonnelFilter.ADMINISTRATOR_TRANSPORT.toolTipText=Display transport-focused administrators
PersonnelFilter.ADMINISTRATOR_HR.text=Administrators (HR)
PersonnelFilter.ADMINISTRATOR_HR.toolTipText=Display human resources-focused administrators
PersonnelFilter.KIDS.text=Children
PersonnelFilter.KIDS.toolTipText=Display all personnel under 13.
PersonnelFilter.DEPENDENT.text=Civilians
PersonnelFilter.DEPENDENT.toolTipText=Display active personnel with civilian primary professions.
PersonnelFilter.CAMP_FOLLOWER.text=Camp Followers
PersonnelFilter.CAMP_FOLLOWER.toolTipText=Display personnel marked as Camp Followers
PersonnelFilter.FOUNDER.text=Founders
PersonnelFilter.FOUNDER.toolTipText=Display personnel with the Founder tag.
PersonnelFilter.PRISONER.text=Prisoners of War and Bondsmen
PersonnelFilter.PRISONER.toolTipText=Display prisoners and bondsmen.
PersonnelFilter.INACTIVE.text=Inactive Personnel
PersonnelFilter.INACTIVE.toolTipText=Display personnel who're currently inactive.
PersonnelFilter.ON_LEAVE.text=Personnel on Leave
PersonnelFilter.ON_LEAVE.toolTipText=Display personnel who are currently on leave.
PersonnelFilter.MIA.text=MIA & PoW Personnel
PersonnelFilter.MIA.toolTipText=Display personnel who're currently missing in action or prisoners of the enemy.
PersonnelFilter.RETIRED.text=Retired Personnel
PersonnelFilter.RETIRED.toolTipText=Display retired personnel.
PersonnelFilter.RESIGNED.text=Resigned Personnel
PersonnelFilter.RESIGNED.toolTipText=Display personnel who've resigned.
PersonnelFilter.DESERTED.text=Deserters & Defectors
PersonnelFilter.DESERTED.toolTipText=Display former personnel who deserted or defected.
PersonnelFilter.AWOL.text=AWOL Personnel
PersonnelFilter.AWOL.toolTipText=Display personnel who're currently AWOL.
PersonnelFilter.STUDENT.text=Students
PersonnelFilter.STUDENT.toolTipText=Display personnel that are currently undergoing a period of education or training
PersonnelFilter.MISSING.text=Missing
PersonnelFilter.MISSING.toolTipText=Display personnel that are currently missing
PersonnelFilter.KIA.text=Rolls of Honor
PersonnelFilter.KIA.toolTipText=Display personnel who've been killed in action.
PersonnelFilter.DEAD.text=Cemetery
PersonnelFilter.DEAD.toolTipText=Display personnel who've passed away.
PersonnelFilter.BACKGROUND_CHARACTER.text=Background Characters
PersonnelFilter.BACKGROUND_CHARACTER.toolTipText=Display personnel who are part of another character's history.
#### PersonnelFilterStyle Enum
PersonnelFilterStyle.STANDARD.text=Standard
PersonnelFilterStyle.STANDARD.toolTipText=This is the standard filter style for MekHQ, which groups less commonly used but related personnel professions into a single filter (e.g., Doctors and Medics are grouped as Medical Staff)
PersonnelFilterStyle.INDIVIDUAL_ROLE.text=Individual Profession
PersonnelFilterStyle.INDIVIDUAL_ROLE.toolTipText=This filter style provides filters that allow one to filter personnel by each profession, without the filter groupings as seen previously.
PersonnelFilterStyle.ALL.text=All
PersonnelFilterStyle.ALL.toolTipText=This filter style provides all the standard AND individual profession filters.
#### PersonnelTableModelColumn Enum
PersonnelTableModelColumn.PERSON.text=Person
PersonnelTableModelColumn.RANK.text=Rank
PersonnelTableModelColumn.FIRST_NAME.text=First Name
PersonnelTableModelColumn.LAST_NAME.text=Last Name
PersonnelTableModelColumn.PRE_NOMINAL.text=Pre-Nominal
PersonnelTableModelColumn.GIVEN_NAME.text=Given Name
PersonnelTableModelColumn.SURNAME.text=Surname
PersonnelTableModelColumn.SURNAME.Soldiers.text=soldiers)
PersonnelTableModelColumn.SURNAME.Crew.text=crew)
PersonnelTableModelColumn.BLOODNAME.text=Bloodname
PersonnelTableModelColumn.POST_NOMINAL.text=Post-Nominal
PersonnelTableModelColumn.CALLSIGN.text=Callsign
PersonnelTableModelColumn.AGE.text=Age
PersonnelTableModelColumn.PERSONNEL_STATUS.text=Status
PersonnelTableModelColumn.GENDER.text=Gender
PersonnelTableModelColumn.SKILL_LEVEL.text=Skill Level
PersonnelTableModelColumn.PERSONNEL_ROLE.text=Profession
PersonnelTableModelColumn.UNIT_ASSIGNMENT.text=Unit Assignment
PersonnelTableModelColumn.FORCE.text=Force
PersonnelTableModelColumn.DEPLOYED.text=Deployed
PersonnelTableModelColumn.MEK.text=Mek
PersonnelTableModelColumn.GROUND_VEHICLE.text=Vehicle
PersonnelTableModelColumn.NAVAL_VEHICLE.text=Naval
PersonnelTableModelColumn.VTOL.text=VTOL
PersonnelTableModelColumn.AEROSPACE.text=Aero
PersonnelTableModelColumn.CONVENTIONAL_AIRCRAFT.text=Aircraft
PersonnelTableModelColumn.VESSEL.text=Spacecraft
PersonnelTableModelColumn.PROTOMEK.text=ProtoMek
PersonnelTableModelColumn.BATTLE_ARMOUR.text=Battle Armour
PersonnelTableModelColumn.SMALL_ARMS.text=Infantry Gunnery
PersonnelTableModelColumn.ANTI_MEK.text=Anti-Mek
PersonnelTableModelColumn.ARTILLERY.text=Artillery
PersonnelTableModelColumn.NAVIGATION.text=Navigation
PersonnelTableModelColumn.TACTICS.text=Tactics
PersonnelTableModelColumn.STRATEGY.text=Strategy
PersonnelTableModelColumn.LEADERSHIP.text=Leadership
PersonnelTableModelColumn.SCOUTING.text=Scouting
PersonnelTableModelColumn.ASTECH.text=AsTech
PersonnelTableModelColumn.TECH_MEK.text=Tech/Mek
PersonnelTableModelColumn.TECH_AERO.text=Tech/Aero
PersonnelTableModelColumn.TECH_MECHANIC.text=Mechanic
PersonnelTableModelColumn.TECH_BA.text=Tech/BA
PersonnelTableModelColumn.TECH_VESSEL.text=Tech/Vessel
PersonnelTableModelColumn.ZERO_G.text=Zero-G Ops
PersonnelTableModelColumn.MEDTECH.text=MedTech
PersonnelTableModelColumn.MEDICAL.text=Surgery
PersonnelTableModelColumn.WORK_MINUTES.text=Minutes
PersonnelTableModelColumn.TECH_MINUTES.text=Max Minutes
PersonnelTableModelColumn.MEDICAL_CAPACITY.text=Max Patients
PersonnelTableModelColumn.APPRAISAL.text=Appraisal
PersonnelTableModelColumn.TRAINING.text=Training
PersonnelTableModelColumn.ADMINISTRATION.text=Admin
PersonnelTableModelColumn.NEGOTIATION.text=Negotiation
PersonnelTableModelColumn.INJURIES.text=Injuries
PersonnelTableModelColumn.KILLS.text=Kills
PersonnelTableModelColumn.SALARY.text=Salary
PersonnelTableModelColumn.XP.text=XP
PersonnelTableModelColumn.ORIGIN_FACTION.text=Origin Faction
PersonnelTableModelColumn.ORIGIN_PLANET.text=Origin Planet
PersonnelTableModelColumn.BIRTHDAY.text=Birthday
PersonnelTableModelColumn.RECRUITMENT_DATE.text=Recruitment Date
PersonnelTableModelColumn.LAST_RANK_CHANGE_DATE.text=Last Rank Change
PersonnelTableModelColumn.DUE_DATE.text=Due Date
PersonnelTableModelColumn.RETIREMENT_DATE.text=Retirement Date
PersonnelTableModelColumn.DEATH_DATE.text=Death Date
PersonnelTableModelColumn.COMMANDER.text=Commander
PersonnelTableModelColumn.FOUNDER.text=Founder
PersonnelTableModelColumn.CLAN_PERSONNEL.text=Clan Personnel
PersonnelTableModelColumn.MARRIAGEABLE.text=Interested in Marriage
PersonnelTableModelColumn.DIVORCEABLE.text=Divorceable
PersonnelTableModelColumn.TRYING_TO_CONCEIVE.text=Interested in Children
PersonnelTableModelColumn.IMMORTAL.text=Excluded from Random Death
PersonnelTableModelColumn.EMPLOYED.text=Employed by the Unit
PersonnelTableModelColumn.TOUGHNESS.text=Toughness
PersonnelTableModelColumn.CONNECTIONS.text=Connections
PersonnelTableModelColumn.WEALTH.text=Wealth
PersonnelTableModelColumn.EXTRA_INCOME.text=Extra Income
PersonnelTableModelColumn.REPUTATION.text=Reputation
PersonnelTableModelColumn.UNLUCKY.text=Unlucky
PersonnelTableModelColumn.BLOODMARK.text=Bloodmark
PersonnelTableModelColumn.FATIGUE.text=Fatigue
PersonnelTableModelColumn.EDGE.text=Edge
PersonnelTableModelColumn.SPA_COUNT.text=SPA Count
PersonnelTableModelColumn.IMPLANT_COUNT.text=Implant Count
PersonnelTableModelColumn.LOYALTY.text=Loyalty
PersonnelTableModelColumn.HIGHEST_EDUCATION.text=Highest Education
PersonnelTableModelColumn.CURRENT_EDUCATION.text=Current Education
PersonnelTableModelColumn.ACADEMY.text=Academy
PersonnelTableModelColumn.COURSE.text=Course
PersonnelTableModelColumn.ACADEMY_DURATION.text=Remaining
PersonnelTableModelColumn.AGGRESSION.text=Aggression
PersonnelTableModelColumn.AMBITION.text=Ambition
PersonnelTableModelColumn.GREED.text=Greed
PersonnelTableModelColumn.SOCIAL.text=Social
PersonnelTableModelColumn.REASONING.text=Talent
PersonnelTableModelColumn.STRENGTH.text=Strength
PersonnelTableModelColumn.BODY.text=Body
PersonnelTableModelColumn.REFLEXES.text=Reflexes
PersonnelTableModelColumn.DEXTERITY.text=Dexterity
PersonnelTableModelColumn.INTELLIGENCE.text=Intelligence
PersonnelTableModelColumn.WILLPOWER.text=Willpower
PersonnelTableModelColumn.CHARISMA.text=Charisma
PersonnelTableModelColumn.SHIP_TRANSPORT.text=Transport Ship
PersonnelTableModelColumn.TACTICAL_TRANSPORT.text=Tactical Transport
#### PersonnelTabView Enum
PersonnelTabView.GRAPHIC.text=Graphic
PersonnelTabView.GRAPHIC.toolTipText=View the person's portrait, their current unit assignment, and their force, all shown with their graphics.
PersonnelTabView.GENERAL.text=General
PersonnelTabView.GENERAL.toolTipText=View the general information for a person.
PersonnelTabView.EDUCATION.text=Education
PersonnelTabView.EDUCATION.toolTipText=View the person's various Education statistics.
PersonnelTabView.PILOT_GUNNERY_SKILLS.text=Piloting/Gunnery Skills (1)
PersonnelTabView.PILOT_GUNNERY_SKILLS.toolTipText=View the person's various piloting and gunnery skill values.
PersonnelTabView.PILOT_GUNNERY_SKILLS_II.text=Piloting/Gunnery Skills (2)
PersonnelTabView.PILOT_GUNNERY_SKILLS_II.toolTipText=View the person's various piloting and gunnery skill values.
PersonnelTabView.INFANTRY_SKILLS.text=Infantry Skills
PersonnelTabView.INFANTRY_SKILLS.toolTipText=View the person's infantry skill values.
PersonnelTabView.TACTICAL_SKILLS.text=Utility Skills
PersonnelTabView.TACTICAL_SKILLS.toolTipText=View the person's utility skill values.
PersonnelTabView.TECHNICAL_SKILLS.text=Tech Skills
PersonnelTabView.TECHNICAL_SKILLS.toolTipText=View the person's technical skill values.
PersonnelTabView.MEDICAL_SKILLS.text=Medical Skills
PersonnelTabView.MEDICAL_SKILLS.toolTipText=View the person's medical skill values.
PersonnelTabView.ADMINISTRATIVE_SKILLS.text=Admin Skills
PersonnelTabView.ADMINISTRATIVE_SKILLS.toolTipText=View the person's administrative skill values.
PersonnelTabView.BIOGRAPHICAL.text=Biographical Information
PersonnelTabView.BIOGRAPHICAL.toolTipText=View the biographical information about a person, including their age, status, profession, and origin faction/planet.
PersonnelTabView.FLUFF.text=Fluff Information
PersonnelTabView.FLUFF.toolTipText=View various fluff information about a person, including their entire name, gender, and their kill count.
PersonnelTabView.DATES.text=Dates
PersonnelTabView.DATES.toolTipText=View the various dates that may be saved for a person.
PersonnelTabView.FLAGS.text=Flags
PersonnelTabView.FLAGS.toolTipText=View the various flags that may be saved for a person.
PersonnelTabView.PERSONALITY.text=Personality
PersonnelTabView.PERSONALITY.toolTipText=View a character's personality traits.
PersonnelTabView.TRAITS.text=Traits
PersonnelTabView.TRAITS.toolTipText=View a character's Connections, Wealth, Reputation, Unlucky, and Edge.
PersonnelTabView.ATTRIBUTES.text=Attributes
PersonnelTabView.ATTRIBUTES.toolTipText=View a character's Strength, Body, Reflexes, Dexterity, Intelligence, Willpower,\
  \ and Edge.
PersonnelTabView.OTHER.text=Other
PersonnelTabView.OTHER.toolTipText=View various values for a person that are otherwise isolated to export.
PersonnelTabView.TRANSPORT.text=Transport
PersonnelTabView.TRANSPORT.toolTipText=View of a character's assigned transport ships and tactical transports
##### Menus
#### AssignPersonToUnitMenu Class
AssignPersonToUnitMenu.title=Assign to Unit
asPilotMenu.text=As Pilot
asDriverMenu.text=As Driver
asGunnerMenu.text=As Gunner
asCrewmemberMenu.text=As Crewmember
asTechOfficerMenu.text=As Technical/Tactical Officer
asConsoleCommanderMenu.text=As Command Commander
asSoldierMenu.text=As Soldier
asNavigatorMenu.text=As Navigator
#### AssignTechToUnitMenu Class
AssignTechToUnitMenu.title=As Tech
AssignTechToUnitMenu.display=<html>{0}<br>Requires {1}/{2} maintenance minutes per cycle</html>
#### AssignUnitToPersonMenu Class
AssignUnitToPersonMenu.title=Assign Person
pilotMenu.text=Pilot
driverMenu.text=Driver
gunnerMenu.text=Gunner
crewmemberMenu.text=Crewmember
techOfficerMenu.text=Technical/Tactical Officer
consoleCommanderMenu.text=Console Commander
soldierMenu.text=Soldier
navigatorMenu.text=Navigator
miUnassignCrew.text=Unassign Crew
#### AssignUnitToForceMenu Class
AssignUnitToForceMenu.title=Assign to Force
AssignUnitToForceMenu.clear=Clear Force Assignment
AssignUnitToForceMenu.subMenu=Assign to {0}
#### AssignUnitToTechMenu Class
AssignUnitToTechMenu.title=Tech
miUnassignTech.text=Unassign Tech
#### ExportUnitSpriteMenu Class
ExportUnitSpriteMenu.title=Export Unit Sprite
ExportUnitSpriteMenu.toolTipText=Exports the unit sprite with various additions to a png file.
miCurrentCamouflage.text=With Current Camouflage
miCurrentCamouflage.toolTipText=Exports the unit sprite with its current camouflage to a png file.
miCurrentDamage.text=With Current Damage
miCurrentDamage.toolTipText=Exports the unit sprite with its current damage and no camouflage to a png file.
miCurrentCamouflageAndDamage.text=With Current Camouflage and Damage
miCurrentCamouflageAndDamage.toolTipText=Exports the unit sprite with its current damage and camouflage to a png file.
miSelectedCamouflage.text=With Selected Camouflage
miSelectedCamouflage.toolTipText=Export the unit sprite with a selected camouflage to a png file.
miSelectedCamouflageAndCurrentDamage.text=With Selected Camouflage and Current Damage
miSelectedCamouflageAndCurrentDamage.toolTipText=Exports the unit sprite with a selected camouflage and its current damage to a png file.
ExportUnitSpriteDialog.title=Export Unit Sprite
##### Model
#### ProcurementTableModel Class
ProcurementTableModel.columnNames=Name,Type,Cost per Item,Total Cost,Target,Next Check,Quantity
ProcurementTableModel.defaultToolTip.toolTipText=<html>You can increase or decrease the quantity with the left/right arrows keys or the plus/minus keys. <br>Quantities reduced to zero will remain on the list until the next procurement cycle.</html>
#### RankTableModel Class
RankTableModel.columnNames=Rate,MW Rank,ASF Rank,Vee Crew Rank,Naval Rank,Infantry Rank,Tech Rank,Medical Rank,Admin Rank,Civilian Rank,Officer,Pay Multiplier
RankTableModel.COL_NAME_RATE.toolTipText=The rate for this rank.
RankTableModel.COL_OFFICER.toolTipText=This determines whether the rank is considered to be an officer rank.
RankTableModel.COL_PAYMULT.toolTipText=This is a salary multiplier applied to those of the given rank using this rank system.
RankTableModel.defaultToolTip.toolTipText=ERROR: Default Case Returned by RankTableModel::getToolTip!
#### UnitMarketTableModel Class
UnitMarketTableModel.columnNames=Market,Type,Weight Class,Unit,Price,Percent,Delivery
##### Panels
#### CampaignPresetPanel Class
btnEditPreset.toolTipText=Edit the selected preset, which allows you to make changes to it and overwrite the current saved preset.
#### CompanyGenerationOptionsPanel Class
### Base Information Panel
baseInformationPanel.title=Base Information
lblCompanyGenerationMethod.text=Company Generation Method
lblCompanyGenerationMethod.toolTipText=This is the method of company generator to use. These have hardcoded differences described in their tooltips.
lblSpecifiedFaction.text=Specified Faction
lblSpecifiedFaction.toolTipText=This is the specified faction that the company generator generates based on.
chkGenerateMercenaryCompanyCommandLance.text=Generate Company Command Lance
chkGenerateMercenaryCompanyCommandLance.toolTipText=<html>This generates a lance containing the company commander to lead the mercenary company. <br>Otherwise, the company commander leads the first lance generate, either first company or the first independent lance.</html>
lblCompanyCount.text=Company Count
lblCompanyCount.toolTipText=The number of companies to generate, from 0 to 5.
lblIndividualLanceCount.text=Individual Lance Count
lblIndividualLanceCount.toolTipText=The number of individual lances to generate, from 0 to 2.
lblLancesPerCompany.text=Lances per Company
lblLancesPerCompany.toolTipText=The number of lances generated per company, from 2 to 6.
lblLanceSize.text=BattleMeks per Lance
lblLanceSize.toolTipText=The number of BattleMeks to generate per lance, from 3 to 6.
### Personnel Panel
personnelPanel.title=Personnel
lblTotalSupportPersonnel.text=Number of Support Personnel: %d
lblTotalSupportPersonnel.toolTipText=This is the maximum number of starting support personnel for the force. This doesn't include assistants.
supportPersonnelNumbersPanel.title=Support Personnel Assignment
supportPersonnelNumber.toolTipText=The number of %s(s) to hire.
chkPoolAssistants.text=Pool Assistants
chkPoolAssistants.toolTipText=Automatically fills the unit's astech and medic pools, otherwise they're hired as permanent members of the unit.
chkGenerateCaptains.text=Generate Captains
chkGenerateCaptains.toolTipText=<html>This creates Captains for every company after the first, or for every company when using a mercenary company command lance. <br>They have two officer skill increases, and are assigned the rank of Captain.</html>
chkAssignCompanyCommanderFlag.text=Assign Commander Flag
chkAssignCompanyCommanderFlag.toolTipText=This assigns the Commander flag to the generated Company Commander, designating them as the overall commander for the mercenary company.
chkApplyOfficerStatBonusToWorstSkill.text=Apply Officer Stat Bonus to Weaker Skill
chkApplyOfficerStatBonusToWorstSkill.toolTipText=This applies the single officer stat bonus to the weakest of their primary skills, normally piloting.
chkAssignBestCompanyCommander.text=Assign Best Company Commander
chkAssignBestCompanyCommander.toolTipText=This assigns the best person as the Company Commander. This is determined based on Tactical Genius, their combined command skill levels, and then their combat skill level.
chkPrioritizeCompanyCommanderCombatSkills.text=Prioritize Company Commander Combat Skills Over Command Skills
chkPrioritizeCompanyCommanderCombatSkills.toolTipText=Prioritize Company Commander sorting based on their combat skill experience level over their combined command skill levels.
chkAssignBestOfficers.text=Assign Best Officers
chkAssignBestOfficers.toolTipText=<html>This assigns the best people as officers. This is determined based on Tactical Genius, their combined command skill levels, and then their combat skill level. <br>If Assign Best Company Commander is disabled this sort will also be used to select the Company Commander.</html>
chkPrioritizeOfficerCombatSkills.text=Prioritize Officer Combat Skills Over Command Skills
chkPrioritizeOfficerCombatSkills.toolTipText=Prioritize officer sorting based on their combat skill experience level over their combined command skill levels.
chkAssignMostSkilledToPrimaryLances.text=Assign Most Skilled to Primary Lances
chkAssignMostSkilledToPrimaryLances.toolTipText=<html>This assigns the most skilled personnel to the highest lances in the TO&E, determined based on Tactical Genius and then by their combat skill level. <br>If Assign Best Company Commander and Assign Best Officers are both disabled then this sort will apply to all generated personnel, with the person sorted first as the Company Commander, <br>followed by one person per lance as an officer, and finally the normal personnel.</html>
chkAutomaticallyAssignRanks.text=Automatically Assign Ranks
chkAutomaticallyAssignRanks.toolTipText=<html>This automatically assigns ranks to all hired personnel based on the campaign's faction, with officers getting officer ranks dependent on the size force they command <br>while MekWarriors are assigned Sergeant ranks and support personnel are assigned Corporal ranks.</html>
chkUseSpecifiedFactionToAssignRanks.text=Use Specified Faction to Assign Ranks
chkUseSpecifiedFactionToAssignRanks.toolTipText=This uses the specified faction to assign ranks instead of the campaign's faction.
chkAssignMekWarriorsCallSigns.text=Assign MekWarriors Callsigns
chkAssignMekWarriorsCallSigns.toolTipText=This automatically assigns MekWarriors callsigns, provided they are not Clan Mekwarriors.
chkAssignFounderFlag.text=Assign Founder Flag
chkAssignFounderFlag.toolTipText=This automatically applies the founder flag to all generated personnel.
### Starting Simulation Panel
startingSimulationPanel.title=Starting Simulation
chkRunStartingSimulation.text=Run Starting Simulation
chkRunStartingSimulation.toolTipText=This will simulate any enabled simulations for duration years, starting that length before the current day.
lblSimulationDuration.text=Starting Simulation Duration
lblSimulationDuration.toolTipText=This is the duration, in years, of the starting simulation
chkSimulateRandomMarriages.text=Simulate Random Marriages
chkSimulateRandomMarriages.toolTipText=This runs random marriages for the duration of the simulation.
chkSimulateRandomProcreation.text=Simulate Random Procreation
chkSimulateRandomProcreation.toolTipText=This runs random procreation for the duration of the simulation.
### Units Panel
unitsPanel.title=Units
lblBattleMekFactionGenerationMethod.text=BattleMek Faction Generation Method
lblBattleMekFactionGenerationMethod.toolTipText=This is the method to use in generating the factions used to generate BattleMeks for the force.
lblBattleMekWeightClassGenerationMethod.text=BattleMek Weight Class Generation Method
lblBattleMekWeightClassGenerationMethod.toolTipText=This is the method to use in generating the weight classes used to generate BattleMeks for the force.
lblBattleMekQualityGenerationMethod.text=BattleMek Quality Generation Method
lblBattleMekQualityGenerationMethod.toolTipText=This is the method to use in generating the quality levels used to generate BattleMeks for the force.
chkNeverGenerateStarLeagueMeks.text=Never Generate Star League Meks
chkNeverGenerateStarLeagueMeks.toolTipText=Never generate from the Star League BattleMek Tables. Clan factions will instead generate solely from Secondline and lower Clan tables.
chkOnlyGenerateStarLeagueMeks.text=Only Generate Star League Meks
chkOnlyGenerateStarLeagueMeks.toolTipText=Only generate from the Star League BattleMek Tables. Clan factions will instead generate from Frontline and higher Clan tables.
chkOnlyGenerateOmniMeks.text=Only Generate OmniMeks
chkOnlyGenerateOmniMeks.toolTipText=<html>Only allow OmniMeks to be generated. <br>General / Inner Sphere Faction: This option may lead to gaps in the force, as the Star League didn't have OmniMeks and OmniMek availability varies heavily even after their Inner Sphere introduction. <br>Clan Faction: This option may lead to gaps in the force unless the following steps are taken. First, ensure that year is 2876 or later. Second, enable the Only Generate Star League Meks option as that will force generation to a minimum of Clan Frontline BattleMeks.</html>
chkGenerateUnitsAsAttached.text=Generate Units as Attached
chkGenerateUnitsAsAttached.toolTipText=<html>All units rolled during company creation are attached units as per the Against the Bot rules. <br>These cost half as much when paying for units at startup, but are either converted into shares or are taken by the MekWarrior when they retire <br>(provided the campaign options are enabled).</html>
chkAssignBestRollToCompanyCommander.text=Assign Best Roll to Unit Commander
chkAssignBestRollToCompanyCommander.toolTipText=<html>This assigns the best rolled unit to the unit commander. <br>The heaviest Star League weight class will be assigned to them if a Star League Mek is rolled, or otherwise they will be assigned the heaviest Mek.</html>
chkSortStarLeagueUnitsFirst.text=Sort Star League Units First
chkSortStarLeagueUnitsFirst.toolTipText=This sorts any Star League rolls, so they will be assigned to either the highest rank officers (with Keep Officer Rolls Separate) or to lances in order of the roll.
chkGroupByWeight.text=Group Units by Weight
chkGroupByWeight.toolTipText=<html>This groups the rolls so that the Meks are sorted into lances (largely) by weight class. <br>Otherwise, you can expect lances to have highly varied weight classes between the Meks.</html>
chkGroupByQuality.text=Group Units by Quality
chkGroupByQuality.toolTipText=This groups the rolls so that the highest quality will go to lances higher in the order of assignment.
chkKeepOfficerRollsSeparate.text=Keep Officer Rolls Separate
chkKeepOfficerRollsSeparate.toolTipText=<html>This separates out the officer rolls from combat personnel rolls when using any of the above sorts. <br>This follows the spirit of the Against the Bot rules, but means that officers will in general have heavier Meks than their lance.</html>
lblStarLeagueYear.text=Star League Year
lblStarLeagueYear.toolTipText=This is the year to use when rolling for Star League Meks. Valid years are 2571 to 2780, with 2765 being the default.
chkAssignTechsToUnits.text=Assign Techs to Units
chkAssignTechsToUnits.toolTipText=This automatically assigns techs to units during company generation.
### Unit Panel
unitPanel.title=Unit
lblForceNamingMethod.text=Force Naming Method
lblForceNamingMethod.toolTipText=This is the method used for generating lance and company names, producing names like "Baker Company," "Bravo Company," and "Beta Company."
chkGenerateForceIcons.text=Generate Force Icons
chkGenerateForceIcons.toolTipText=<html>This will automatically create force icons for generated lances and companies, displaying the weight class, type, formation, and faction background (if possible, otherwise using Mercenary).</html>
chkUseSpecifiedFactionToGenerateForceIcons.text=Use Specified Faction to Generate Force Icons
chkUseSpecifiedFactionToGenerateForceIcons.toolTipText=This uses the specified faction to generate force icons instead of the campaign's faction.
chkGenerateOriginNodeForceIcon.text=Generate Origin Node Force Icon
chkGenerateOriginNodeForceIcon.toolTipText=This will automatically generate a force icon for the origin force node.
chkUseOriginNodeForceIconLogo.text=Use Faction Logo for Origin Node Force Icon
chkUseOriginNodeForceIconLogo.toolTipText=This generates an origin node force icon containing the faction's logo. If there isn't one specified in Factions.xml, it will use the normal central BattleMek instead.
forceWeightLimitsPanel.title=Force Weight Limits
forceWeightLimitsPanel.toolTipText=These are the weight levels used for determining the force icon weight level. All limits are the maximum tonnage for their weight class, with anything above the value for Assault being considered as Super Heavy.
### Spares Panel
sparesPanel.title=Spares
chkGenerateMothballedSpareUnits.text=Generate Mothballed Spare Units
chkGenerateMothballedSpareUnits.toolTipText=This generates the specified percentage of active units as mothballed spares kept by the company to replace destroyed Meks.
lblSparesPercentOfActiveUnits.text=Generated Percentage of Active Units
lblSparesPercentOfActiveUnits.toolTipText=This is the percentage of active units for which a mothballed unit will be generated.
lblPartGenerationMethod.text=Spare Part Generation Method
lblPartGenerationMethod.toolTipText=This generates spare parts for the unit based on the specified generation method, normally using the units generated includes any generated as mothballed spares.
lblStartingArmourWeight.text=Starting Armour Weight
lblStartingArmourWeight.toolTipText=<html>This is the weight of spare armor to generate at the start of the campaign. Each type of armor is generated based on the percentage weight it is of the total armor, rounded to the nearest point. <br>The recommended value to use is 20 tons per lance.</html>
chkGenerateSpareAmmunition.text=Generate Spare Ammunition
chkGenerateSpareAmmunition.toolTipText=This generates spare standard ammunition for any weapons in the force.
lblNumberReloadsPerWeapon.text=Reloads per Weapon
lblNumberReloadsPerWeapon.toolTipText=This is the number of reloads to generate per weapon requiring the specified ammunition type.
chkGenerateFractionalMachineGunAmmunition.text=Generate Fractional Machine Gun Ammunition
chkGenerateFractionalMachineGunAmmunition.toolTipText=Generate 50 rounds of machine gun ammunition per machine gun instead of the full ammunition bin, which has a default count of 100 (half-ton) or 200 (full ton) rounds.
### Contracts Panel
contractsPanel.title=Contracts (Unimplemented)
chkSelectStartingContract.text=Select Starting Contract
chkSelectStartingContract.toolTipText=<html>This enables a panel where the company's starting contract can be selected. <br>(This panel will only show when there is not an active contract and a contract market is enabled)</html>
chkStartCourseToContractPlanet.text=Start Course to Contract Planet
chkStartCourseToContractPlanet.toolTipText=This automatically charts and starts the company's travel towards the planet of the selected contract.
### Finances Panel
financesPanel.title=Finances
chkProcessFinances.text=Process Finances
chkProcessFinances.toolTipText=<html>Process finances during startup. <br>The company will always be left with a minimum of the starting float, although they may have to take out a significant loan if that option is enabled. <br>If disabled, the initial contract payment will be paid out normally.</html>
financialCreditsPanel.title=Credits
lblStartingCash.text=Starting Money
lblStartingCash.toolTipText=The amount of money to start with, minus expenses, if not randomizing the starting cash.
chkRandomizeStartingCash.text=Randomize Starting Funds
chkRandomizeStartingCash.toolTipText=This overrides the starting funds with a random roll of nd6 million, with the n specified below.
lblRandomStartingCashDiceCount.text=Random Starting Funds d6 Count
lblRandomStartingCashDiceCount.toolTipText=<html>This is the number of d6s rolled to generate random starting funds when randomizing starting funds. <br>The base value of 18 will generate approximately 63m, which is enough for a company in 3025 with a small float. <br>For later eras 22 to 30 per company is recommended.</html>
lblMinimumStartingFloat.text=Minimum Starting Float
lblMinimumStartingFloat.toolTipText=This is the minimum number of available funds the company will start with following generation. The minimum value to start with is 0.
chkIncludeInitialContractPayment.text=Include Initial Contract Selection Payment In Calculations (Unimplemented)
chkIncludeInitialContractPayment.toolTipText=<html>Include the payment from the selected contract as part of the starting funds. This will mean the force may spend this cash during force creation, up to the limit of the minimum starting float. <br> <br>If disabled, the initial contract payment will be paid out normally.</html>
chkStartingLoan.text=Starting Loan
chkStartingLoan.toolTipText=<html>Take a loan containing the remaining cost of the unit after the starting cash has been expended, leaving the starting float as available funds. <br>The loan will be 2 years long, monthly payments, 100% collateral, and at 15% interest.</html>
financialDebitsPanel.title=Debits
chkPayForSetup.text=Pay for Setup
chkPayForSetup.toolTipText=Pay for the generated unit from the starting cash, to a minimum of the starting float.
chkPayForPersonnel.text=Pay for Personnel
chkPayForPersonnel.toolTipText=Pay to hire personnel, at the standard hiring rate of two-month salary.
chkPayForUnits.text=Pay for Units
chkPayForUnits.toolTipText=Pay for units, at either their full purchase cost or half of it if they're a person's attached unit.
chkPayForParts.text=Pay for Parts
chkPayForParts.toolTipText=Pay for the spare parts generated, if any are generated.
chkPayForArmour.text=Pay for Armour
chkPayForArmour.toolTipText=Pay for the spare armor generated, if any is generated.
chkPayForAmmunition.text=Pay for Ammunition
chkPayForAmmunition.toolTipText=Pay for the spare ammunition generated, if any is generated.
### Surprises Panel
surprisesPanel.title=Surprises (Unimplemented)
surprisesPanel.toolTipText=Surprises are applied to the campaign immediately, with no user input, at the end of company generation.
chkGenerateSurprises.text=Generate Surprises
chkGenerateSurprises.toolTipText=Allow the generation of surprises. These are immediately applied to the campaign at the end of company generation.
mysteryBoxPanel.title=Mystery Boxes
mysteryBoxPanel.toolTipText=Mystery Boxes each contain a Mek and between two and four parts randomly determined based on the individual type.
chkGenerateMysteryBoxes.text=Generate Mystery Boxes
chkGenerateMysteryBoxes.toolTipText=Allow the generation of enabled mystery box types if any are enabled.
### Option Validation Warnings
CompanyGenerationOptionsPanel.InvalidGenerationSize.text=You must select at least one company or independent lance to generate
CompanyGenerationOptionsPanel.OverMaximumSupportPersonnel.title=Over Maximum Support Personnel
CompanyGenerationOptionsPanel.OverMaximumSupportPersonnel.text=The specified number of support personnel to generate is over the recommended maximum number of support personnel. Select "Yes" to continue, or "No" to make changes to these Company Generation Options.
CompanyGenerationOptionsPanel.UnderHalfMaximumSupportPersonnel.title=Under Half-Maximum Support Personnel
CompanyGenerationOptionsPanel.UnderHalfMaximumSupportPersonnel.text=The specified number of support personnel to generate is under half the recommended maximum number of support personnel. Select "Yes" to continue, or "No" to make changes to these Company Generation Options.
#### LayeredForceIconCreationPanel Class
lblIcon.accessibleName=The current layered force icon
btnNewIcon.text=New Icon
btnNewIcon.toolTipText=Replace the current layered force icon with a new icon that only contains a blank frame.
btnClearCurrentTab.text=Clear Current Piece Tab Selections
btnClearCurrentTab.toolTipText=Clear any selections in the currently selected Layered Force Icon piece tab.
LayeredForceIconCreationPanel.btnExport.toolTipText=Export the created layered force icon to a png file.
#### RandomOriginOptionsPanel Class
RandomOriginOptionsPanel.title=Random Origin
chkRandomizeOrigin.text=Randomize Origin
chkRandomizeOrigin.toolTipText=This generates a random origin faction and planet for personnel based on the selected settings
chkRandomizeDependentsOrigin.text=Randomize Origin for Dependents
chkRandomizeDependentsOrigin.toolTipText=<html>Dependents have their origins randomized so that they don't come from the current planet and the campaign's faction <br>but instead have origins randomized in the same way as standard personnel.</html>
chkRandomizeAroundSpecifiedPlanet.text=Randomize Around Specified Planet
chkRandomizeAroundSpecifiedPlanet.toolTipText=This randomizes the personnel around a specified planet instead of the current planet, which allows one to have a company generated from within a specified region around that planet.
chkSpecifiedSystemFactionSpecific.toolTipText=Filter the specified planet options, so they're specific to the faction selected.
lblSpecifiedPlanet.text=Specified Planet
lblSpecifiedPlanet.toolTipText=This is the specified planet around which personnel are randomized.
comboSpecifiedSystem.toolTipText=This is the system from which to select the specified planet around which origin planet and faction are randomized.
lblOriginSearchRadius.text=Random Origin Search Radius
lblOriginSearchRadius.toolTipText=This is the radius in light years from the current planet to search for possible origin planets and factions.
lblOriginDistanceScale.text=Origin Distance Scale
lblOriginDistanceScale.toolTipText=<html>A scaling factor to apply to planetary distances during weighting when randomizing the faction and planetary origins. <br>Values above 1.0 prefer the current location, while values closer to 0.1 spread out the faction selection.</html>
chkAllowClanOrigins.text=Clan Origin Faction Generated for Non-Clan Factions
chkAllowClanOrigins.toolTipText=Generate Clan origin factions for factions that aren't tagged as Clan.
chkExtraRandomOrigin.text=Extra Random Planetary Origin
chkExtraRandomOrigin.toolTipText=<html>Random origin is randomized to the planetary level when selected, rather than just randomizing to the system level <br>(with the planet being the primary planet).</html>
### Option Validation Warnings
RandomOriginOptionsPanel.InvalidSpecifiedPlanet.text=You must select a valid specified planet.
#### StartupScreenPanel Class
btnNewPlayerQuickstart.text=<html><div style="text-align: center;">New Player<br>Quickstart</div></html>
btnNewCampaign.text=New Campaign
btnLoadCampaign.text=Load Campaign
btnLoadLastCampaign.text=Load Last Save
btnLoadStoryArc.text=Story Arcs
##### Panes
#### RankSystemsPane Class
### Rank System
rankSystemPanel.title=Rank System
txtInstructionsRanks.title=Customizing Ranks
txtInstructionsRanks.text=You can use the table here to assign ranks for your campaign. You can use one of the preset rank systems from the pull-down menu, or you can design your own by creating a custom rank system. \nYou can save a single rank system as part of the campaign, with any additional custom rank systems to be saved in the user data file instead. Any additional campaign rank systems will be deleted. \nYou can also assign custom multipliers for salary. These multipliers don't need to take into account the officer multiplier which is addressed elsewhere. \n\nWARNING: \n1) This dialog doesn't warn about the deletion of any campaign custom rank systems that aren't the selected rank system for the campaign at this time. \n2) All personnel ranks will be revalidated when this is changed, to migrate them to the proper setup for their new rank system. \n3) This dialog does not validate the data at this time, so be careful with circular logic and ensure you have a valid E0 rank (one MUST be a name like "None" or "Grunt", with "None" specifically handled in code to show as a blank string when the rank name is displayed).
lblRankSystem.text=Rank System
lblRankSystem.toolTipText=This is the standard rank system used in this campaign.
comboRankSystemType.toolTipText=This is the type of rank system selected, which is where the information about the rank system is stored.
btnCreateCustomRankSystem.text=Create Custom Rank System
btnCreateCustomRankSystem.toolTipText=This is used to create a custom rank system, which will start with a default rank setup that is the same as the currently selected system.
### Rank System Buttons
rankSystemButtonsPanel.title=Rank System File Functionalities
btnExportCurrentRankSystem.text=Export Current Rank System
btnExportCurrentRankSystem.toolTipText=This exports the currently selected rank system to an individual file.
btnExportUserDataRankSystems.text=Export User Data Rank Systems
btnExportUserDataRankSystems.toolTipText=<html>This exports all current user data rank systems to the user data ranks file. <br>To make a custom rank system into a user data rank system, use the buttons above the ranks table. <br>This is the best way to add rank systems to the user data file. <br>The export includes doing a complete rank refresh.</html>
btnExportRankSystems.text=Export Rank Systems
btnExportRankSystems.toolTipText=<html>This exports all rank systems to a specified file. <br>This is included for developer and external use, and it is <b>NOT</b> recommended to be used otherwise.</html>
btnImportIndividualRankSystem.text=Import Individual Rank System
btnImportIndividualRankSystem.toolTipText=<html>This imports an individual rank system from a selected file. <br>This is loaded as an option for ranks, and in the style of a campaign custom rank system. <br>This can then be stored in user data by converting the system into a user data rank system before exporting it as part of exporting the user data rank systems.</html>
btnImportRankSystems.text=Import Rank Systems
btnImportRankSystems.toolTipText=<html>This bulk imports rank systems from a selected file. They aren't saved to the user data file and will be discarded <br>unless they're either selected for the campaign (which saves the single selected one with the campaign) <br>or are individually converted into user data rank systems and then exported as part of exporting the user data rank systems.</html>
btnRefreshRankSystemsFromFile.text=Refresh Rank Systems From Files
btnRefreshRankSystemsFromFile.toolTipText=This clears and does a complete reload of ranks from file, updating the GUI and rerunning rank validation for all personnel.
#### UnitMarketPane Class
### Filters Panel
chkShowMeks.text=Show Meks
chkShowMeks.toolTipText=Display offers containing BattleMeks.
chkShowVehicles.text=Show Vehicles
chkShowVehicles.toolTipText=Display offers containing vehicles.
chkShowAerospace.text=Show Aerospace
chkShowAerospace.toolTipText=Display offers containing aerospace fighters.
chkShowConvAero.text=Show Conv. Fighter
chkShowConvAero.toolTipText=Display offers containing conventional fighters.
chkShowInfantry.text=Show Infantry
chkShowInfantry.toolTipText=Display offers containing infantry units.
chkShowLargeVessels.text=Show Large Vessels
chkShowLargeVessels.toolTipText=Display offers containing DropShips and JumpShips.
chkFilterByPercentageOfCost.text=Show only units at
chkFilterByPercentageOfCost.toolTipText=Filter out units above the specified percentage of market value.
spnFilterByPercentageOfCost.toolTipText=Filter out units with market value above this percentage when the filter is enabled.
lblCostPercentageThreshold.text=% of market value or lower
### Market Description Panel
lblMarketDescriptions.text=<html><b>Open Market:</b> The public sale of units available to your campaign faction\
  <br><b>Mercenary Auction:</b> The sale of unwanted units sold through the MRBC (or the era-appropriate equivalent)\
  <br><b>Employer Market:</b> Units or salvage no longer wanted by your employer\
  <br><b>Factory Line:</b> Brand-new units fresh off the production line\
  <br><b>Black Market:</b> Potentially brand-new units which come with the risk of being swindled</html>
### Reports
UnitMarketPane.BlackMarketSwindled.report=Swindled! Money was paid, but no unit was ever delivered.
UnitMarketPane.CannotAfford.report=<b>You cannot afford %s. Transaction cancelled.</b>
UnitMarketPane.UnitDeliveryLength.report=Unit will be delivered in %s days.
### Financial Statements
UnitMarketPane.PurchasedUnit.finances=Purchased %s
UnitMarketPane.PurchasedUnitBlackMarketSwindled.finances=Purchased %s (lost on black market)
### AutoResolveDialog
AutoResolveMethod.dialog.name=Auto Resolve Chance Dialog
AutoResolveMethod.dialog.title=Calculating scenario outcome
AutoResolveMethod.text=Simulating combat...
# Progress gag text
AutoResolveMethod.progress.0=Loading scenario...
AutoResolveMethod.progress.1=Checking mek alignment protocols...
AutoResolveMethod.progress.2=Calculating ballistic trajectories...
AutoResolveMethod.progress.3=Rolling dice for pilot survival chances...
AutoResolveMethod.progress.4=Consulting Solaris VII odds makers...
AutoResolveMethod.progress.5=Loading ammo into the simulation (don't jettison!)...
AutoResolveMethod.progress.6=Determining optimal mek trash-talk...
AutoResolveMethod.progress.7=Setting turrets to 'mildly menacing'...
AutoResolveMethod.progress.8=Calculating heat dissipation coefficients...
AutoResolveMethod.progress.9=Estimating repair bay bills...
AutoResolveMethod.progress.10=Compiling mekwarrior ego damage projections...
AutoResolveMethod.progress.11=Balancing AI's tactical hubris...
AutoResolveMethod.progress.12=Crunching numbers on the 'perfect headshot'...
AutoResolveMethod.progress.13=Establishing drop location drama...
AutoResolveMethod.progress.14=Simulating ammo explosions (wear safety glasses)...
AutoResolveMethod.progress.15=Scouting nearest salvage crews...
AutoResolveMethod.progress.16=Recalculating jump jet failures...
AutoResolveMethod.progress.17=Breaking ties with a coin toss...
AutoResolveMethod.progress.18=Deploying fresh cappuccino for the Command Center...
AutoResolveMethod.progress.19=Stackpoling probability matrix generation...
AutoResolveMethod.progress.20=Mocking clanners in idle animation...
AutoResolveMethod.progress.21=Calculating the odds of friendly fire "accidents"...
AutoResolveMethod.progress.22=Measuring mekwarrior stress levels (hint: high)...
AutoResolveMethod.progress.23=Resolving 'how did that hit the ammo bin?' queries...
AutoResolveMethod.progress.24=Adjusting enemy AI difficulty: TOO HARD vs. UNFAIR...
AutoResolveMethod.progress.25=Consulting Star League-era technical manuals...
AutoResolveMethod.progress.26=Running the "AC/20 hit or miss?" lottery...
AutoResolveMethod.progress.27=We trust Comstar...
AutoResolveMethod.progress.28=Debating the moral implications of using flamers...
AutoResolveMethod.progress.29=Double-checking mekwarrior callsigns for profanity...
AutoResolveMethod.progress.30=Preparing excuses for unlucky dice rolls...
AutoResolveMethod.progress.31=Processing missile swarm hit ratios...
AutoResolveMethod.progress.32=Simulating headshot scenarios...
AutoResolveMethod.progress.33=Determining flamer effectiveness...
AutoResolveMethod.progress.34=Adjusting weapon jam probabilities...
AutoResolveMethod.progress.35=Loading Lance formation data...
AutoResolveMethod.progress.36=Identifying terrain bottlenecks...
AutoResolveMethod.progress.37=Evaluating reinforcement deployment options...
AutoResolveMethod.progress.38=Simulating overheating consequences...
AutoResolveMethod.progress.39=Calibrating long-range sensor arrays...
AutoResolveMethod.progress.40=Calculating probability of friendly fire...
AutoResolveMethod.progress.41=Verifying enemy morale thresholds...
AutoResolveMethod.progress.42=Analyzing debris collision chances...
AutoResolveMethod.progress.43=Running thermal vision overlays...
AutoResolveMethod.progress.44=Analyzing enemy retreat vectors...
AutoResolveMethod.progress.45=Preparing enemy salvage reports...
AutoResolveMethod.progress.46=Compiling pilot performance stats...
AutoResolveMethod.progress.47=Checking mek stability in rough terrain...
AutoResolveMethod.progress.48=Resolving targeting discrepancies...
AutoResolveMethod.progress.49=Applying Star League-era targeting algorithms...
AutoResolveMethod.progress.50=Simulating dust cloud visibility effects...
AutoResolveMethod.progress.51=Evaluating melee weapon readiness...
AutoResolveMethod.progress.52=Scouting salvageable terrain features...
AutoResolveMethod.progress.53=Determining Lance composition effectiveness...
AutoResolveMethod.progress.54=Resolving LRM indirect fire paths...
AutoResolveMethod.progress.55=Adjusting pilot fatigue levels...
AutoResolveMethod.progress.56=Simulating cockpit ejection scenarios...
AutoResolveMethod.progress.57=Compiling mekwarrior callsign database...
AutoResolveMethod.progress.58=Identifying Atlas encounter probabilities...
AutoResolveMethod.progress.59=Modeling heat sink efficiency variance...
AutoResolveMethod.progress.60=Resolving AI tactical inconsistencies...
AutoResolveMethod.progress.61=Evaluating urban combat performance...
AutoResolveMethod.progress.62=Cross-referencing weapon cooldown times...
AutoResolveMethod.progress.63=Crunching missile scatter algorithms...
AutoResolveMethod.progress.64=Resolving LOS obstructions...
AutoResolveMethod.progress.65=Simulating comm interference scenarios...
AutoResolveMethod.progress.66=Compiling engagement range profiles...
AutoResolveMethod.progress.67=Reviewing pilot injury records...
AutoResolveMethod.progress.68=Determining ammo depletion effects...
AutoResolveMethod.progress.69=Configuring Lance AI personalities...
AutoResolveMethod.progress.70=Re-evaluating jump jet burn duration...
AutoResolveMethod.progress.71=Resolving hill advantage simulations...
AutoResolveMethod.progress.72=Simulating stray projectile outcomes...
AutoResolveMethod.progress.73=Preparing pilot bravery stats...
AutoResolveMethod.progress.74=Adjusting simulated time dilation rates...
AutoResolveMethod.progress.75=Modeling cockpit feedback delays...
AutoResolveMethod.progress.76=Resolving urban debris interactions...
AutoResolveMethod.progress.77=Simulating mek power fluctuations...
AutoResolveMethod.progress.78=Reviewing mekwarrior injury survival rates...
AutoResolveMethod.progress.79=Running lance morale simulations...
AutoResolveMethod.progress.80=Performing post-battle repair estimates...
AutoResolveMethod.progress.81=Resolving turret targeting sequences...
AutoResolveMethod.progress.82=Analyzing AC/20 hit probabilities...
AutoResolveMethod.progress.83=Recalibrating PPC hit radii...
AutoResolveMethod.progress.84=Compiling headshot excuses for unlucky pilots...
AutoResolveMethod.progress.85=Mocking Clanner tactics...
AutoResolveMethod.progress.86=Resolving critical hit misfire scenarios...
AutoResolveMethod.progress.87=Reviewing pilot trash-talk logs...
AutoResolveMethod.progress.88=Adjusting for night vision conditions...
AutoResolveMethod.progress.89=Analyzing mek repair queue efficiency...
AutoResolveMethod.progress.90=Calculating salvage crew response times...
AutoResolveMethod.progress.91=Resolving simulated dropship landings...
AutoResolveMethod.progress.92=Processing planetary weather data...
AutoResolveMethod.progress.93=Reviewing combat simulation logs...
AutoResolveMethod.progress.94=Determining ammo dump safety radius...
AutoResolveMethod.progress.95=Simulating AI mutiny risk...
AutoResolveMethod.progress.96=Cross-referencing mek chassis vulnerabilities...
AutoResolveMethod.progress.97=Balancing Lance formations for fairness...
AutoResolveMethod.progress.98=Evaluating retreat probabilities...
AutoResolveMethod.progress.99=Finalizing combat scenario results...
AutoResolveDialog.title=Auto Resolve Battle
AutoResolveDialog.messageFailedCalc=Commander, we were unable to simulate any combat scenarios. Do you want to proceed?
AutoResolveDialog.messageSimulated=Commander, we ran {0} simulated combat scenarios and our forces came out victorious in {1}, lost {2}, and drew {3} times. This gives us a {4}% chance of victory. Do you want to proceed?
AutoResolveDialog.message.victory=Your forces won the scenario.
AutoResolveDialog.message.defeat=Your forces lost the scenario.
AutoResolveDialog.control.control=I Control the Field
AutoResolveDialog.control.yield=The Enemy Control the Field
ResolveDialog.control.PLAYER=The scenario template states that you always retain battlefield control.
ResolveDialog.control.ENEMY=The scenario template states that the enemy always retains battlefield control.
ResolveDialog.control.VICTOR=The scenario template states that the victor retains battlefield control.
ResolveDialog.control.message=Do you want to declare your side as controlling the battlefield?
AutoResolveMethod.PRINCESS.text=Princess (PACAR)
AutoResolveMethod.PRINCESS.toolTipText=Resolve combats with Princess taking control over your units.
AutoResolveMethod.ABSTRACT_COMBAT.text=Abstract Combat Auto Resolution (ACAR)
AutoResolveMethod.ABSTRACT_COMBAT.toolTipText=ACAR, a fast simulation using a subset of the abstract combat system rules
AutoResolveMethod.promptForAutoResolveMethod.text=Select the method to use for auto resolving the scenario.
AutoResolveMethod.promptForAutoResolveMethod.title=Auto Resolve Method
MilestoneUpgradePathDialog.main=Your campaign is not compatible with the current version of MekHQ.\
  <p>To upgrade to version <b>{0}</b> you must first save the campaign in each <b>Milestone</b> listed below in the \
  order they are shown.</p>\
  <p>All you need to do is open your campaign in each version, advance one day, and then save.</p>\
  <p>If you run into issues during the upgrade process, please reach out to the MekHQ team through our dedicated \
  <b>Discord</b>.</p>\
  <p>The version numbers, shown below, are hyperlinks that will take you straight to our <b>GitHub</b> where you can \
  download the version by navigating to <b>Assets</b> section at the bottom of the changelist.</p>
MilestoneUpgradePathDialog.secondary=Some very old versions do not use a unified download.\
  <p>For those versions you will want to select the <b>.zip</b> download for Windows, and the <b>.tar</b> for all \
  other operating systems.</p>
MilestoneUpgradePathDialog.discord=Official Discord
StratConMaplessCampaignOptionsChangedConfirmationDialog.main=<h1 style="text-align:center">StratCon Mapless</h1>\
  You have just enabled <b>StratCon Mapless</b> in a campaign that previously had it disabled.\
  <p>In Mapless Mode the Area of Operations is completely removed. Scenarios are generated, as normal, but there is \
  no interaction with the StratCon map. This offers a comparable experience to AtB, but with all the improvements \
  made during the development of StratCon.</p>\
  <h1 style="text-align:center">A Note for AtB Players</h1>\
  In 50.10 we removed all support for Against the Bot (AtB), and it is no longer available for play. This was not an \
  easy decision to make. AtB had not been in active development for many years, but was well-loved by the community \
  (and rightly so). Maintaining such an aging area of the codebase, however, was getting increasingly difficult and \
  hindering future development. Please see the linked article for more information.
StratConMaplessCampaignOptionsChangedConfirmationDialog.announcement=Retiring the Colors: Against the Bot
## Sell Unit Dialog
sellUnit.message.single={0}, I''ve received your authorization to liquidate the {1}. Another piece of hardware off \
  the books, for better or worse. I''ve completed the valuation assessment below:\
  <blockquote>{2}</blockquote>\
  It''s not what she''s worth, but it''s what they''ll pay. Your call, {0}.
sellUnit.message.multiple={0}, I''ve received your asset liquidation request. More dead weight off our shoulders? \
  Either way, here''s the current market rate:\
  <blockquote><b>Sale Value:</b> {1} C-Bills</blockquote>\
  Your call, {0}.
sellUnit.buttonConfirm=(Confirm) Finalize the paperwork
sellUnit.buttonCancel=(Cancel) Hold off on that<|MERGE_RESOLUTION|>--- conflicted
+++ resolved
@@ -887,7 +887,9 @@
 optionStratConDeployConfirmation.text=Hide StratCon Deployment Confirmation Dialog
 optionStratConDeployConfirmation.toolTipText=This allows you to skip the confirmation dialog which confirms whether \
   you are happy with your deployment choice.
-<<<<<<< HEAD
+optionAbandonUnitsConfirmation.text=Hide Abandon Units Confirmation Dialog
+optionAbandonUnitsConfirmation.toolTipText=This allows you to skip the confirmation dialog which confirms whether \
+  you are happy abandoning non-jump capable units
 optionNewLifePathConfirmation.text=Hide New Life Path Confirmation Dialog
 optionNewLifePathConfirmation.toolTipText=This allows you to skip the confirmation dialog which confirms whether \
   you are certain you want to create a new life path.
@@ -897,11 +899,6 @@
 optionUpgradeLifePathsConfirmation.text=Hide Life Path Upgrade Confirmation Dialog
 optionUpgradeLifePathsConfirmation.toolTipText=This allows you to skip the confirmation dialog which confirms whether \
   you are certain you want to upgrade all custom life paths.
-=======
-optionAbandonUnitsConfirmation.text=Hide Abandon Units Confirmation Dialog
-optionAbandonUnitsConfirmation.toolTipText=This allows you to skip the confirmation dialog which confirms whether \
-  you are happy abandoning non-jump capable units
->>>>>>> dbc85b3f
 ## Miscellaneous Tab
 miscellaneousTab.title=Miscellaneous Options
 lblUserDir.text=User Files Directory:
