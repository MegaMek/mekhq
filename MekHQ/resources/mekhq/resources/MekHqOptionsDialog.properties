MekHQOptionsDialog.title=MekHQ Options
Ok.text=Ok
Ok.toolTipText=Confirm the changes and close the dialog.
Cancel.text=Cancel
Cancel.toolTipText=Cancel out of the dialog. No changes made will be saved.

#Display Tab
displayTab.title=Display Options
labelDisplayDateFormat.text=Display Date Format
labelLongDisplayDateFormat.text=Long Display Date Format
invalidDateFormat.error=Invalid Date Format
optionHistoricalDailyLog.text=Temporarily Retain Daily Log History
optionHistoricalDailyLog.toolTipText=Keeps a limited historical daily report in-memory during the gaming session. May result in increased memory usage.
chkCompanyGeneratorStartup.text=Company Generator Startup outside of AtB (Unimplemented)
chkCompanyGeneratorStartup.toolTipText=Adds the ability to use the company generator on startup outside of AtB campaigns.
chkShowCompanyGenerator.text=Show Company Generator
chkShowCompanyGenerator.toolTipText=Add a company generator menu item under the Manage Campaign header on the menu bar to allow one to generate a company after startup.

labelCommandCenterDisplay.text=Command Center Display Options
optionCommandCenterUseUnitMarket.text=Find Units Links to Unit Market (if enabled)
optionCommandCenterUseUnitMarket.toolTipText=The Find Units button on the Command Center will link to the Unit Market provided the Unit Market is enabled.
optionCommandCenterMRMS.text=Command Center Mass Repair/Mass Salvage Button
optionCommandCenterMRMS.toolTipText=This adds a button to launch the Mass Repair/Mass Salvage Dialog and a second to run it using current settings to the Command Center Tab

labelPersonnelDisplay.text=Personnel Tab Display Options
optionPersonnelFilterStyle.text=Personnel Filter Style
optionPersonnelFilterStyle.toolTipText=This is the style for which Personnel Filters will be displayed
optionPersonnelFilterOnPrimaryRole.text=Filter Personnel Based On Primary Role

# Colours Tab
coloursTab.title=Colours
optionDeployedForeground.text=Deployed Foreground
optionDeployedBackground.text=Deployed Background
optionBelowContractMinimumForeground.text=Below Contract Minimum Foreground
optionBelowContractMinimumBackground.text=Below Contract Minimum Background
optionInTransitForeground.text=In-Transit Foreground
optionInTransitBackground.text=In-Transit Background
optionRefittingForeground.text=Refitting Foreground
optionRefittingBackground.text=Refitting Background
optionMothballingForeground.text=Mothballing Foreground
optionMothballingBackground.text=Mothballing Background
optionMothballedForeground.text=Mothballed Foreground
optionMothballedBackground.text=Mothballed Background
optionNotRepairableForeground.text=Not Repairable Foreground
optionNotRepairableBackground.text=Not Repairable Background
optionNonFunctionalForeground.text=Non-Functional Foreground
optionNonFunctionalBackground.text=Non-Functional Background
optionNeedsPartsFixedForeground.text=Needs Parts Fixed Foreground
optionNeedsPartsFixedBackground.text=Needs Parts Fixed Background
optionUnmaintainedForeground.text=Unmaintained Foreground
optionUnmaintainedBackground.text=Unmaintained Background
optionUncrewedForeground.text=Uncrewed Foreground
optionUncrewedBackground.text=Uncrewed Background
optionLoanOverdueForeground.text=Loan Overdue Foreground
optionLoanOverdueBackground.text=Loan Overdue Background
optionInjuredForeground.text=Injured Foreground
optionInjuredBackground.text=Injured Background
optionHealedInjuriesForeground.text=Healed Injuries Foreground
optionHealedInjuriesBackground.text=Healed Injuries Background
optionPregnantForeground.text=Pregnant Foreground
optionPregnantBackground.text=Pregnant Background
optionPaidRetirementForeground.text=Paid Retirement Foreground
optionPaidRetirementBackground.text=Paid Retirement Background

# Fonts Tab
fontsTab.title=Fonts
lblMedicalViewDialogHandwritingFont.text=Medical Dialog Handwriting Font
lblMedicalViewDialogHandwritingFont.toolTipText=This allows one to select the handwriting font for the Medical Dialog, which is currently isolated in use to the Advanced Medical ruleset.

# Autosave Tab
autosaveTab.title=Autosave options
optionNoSave.text=Don't save periodically
optionSaveDaily.text=Save daily (before day starts)
optionSaveWeekly.text=Save weekly (before week starts)
optionSaveMonthly.text=Save monthly (before month starts)
optionSaveYearly.text=Save yearly (before year starts)
checkSaveBeforeMissions.text=Save before attempting a mission?
labelSavedGamesCount.text=Maximum number of autosaved games

# New Day Tab
newDayTab.title=New Day Options
chkNewDayAstechPoolFill.text=Fill Astech Pool
chkNewDayAstechPoolFill.toolTipText=Automatically fill the Astech pool immediately upon selecting new day.
chkNewDayMedicPoolFill.text=Fill Medic Pool
chkNewDayMedicPoolFill.toolTipText=Automatically fill the Medic pool immediately upon selecting new day.
chkNewDayMRMS.text=Run Mass Repair/ Mass Salvage
chkNewDayMRMS.toolTipText=Automatically run Mass Repair and/or Mass Salvage (based on the currently saved options) during new day processing.
chkNewDayForceIconOperationalStatus.text=Force Icon Operation Status Update
chkNewDayForceIconOperationalStatus.toolTipText=<html>Automatically update all force icons in the TO&E so that they have up to date operation status indicators for the forces within. <br>This overrides any other uses of Special force icon pieces. <br>Empty forces have no indicator assigned, and factory fresh is never assigned. <br>This occurs after all automated changes to quality of the units in a force, including running Mass Repair/ Mass Salvage (if enabled above).</html>
lblNewDayForceIconOperationalStatusStyle.text=Operation Status Indicator Style
lblNewDayForceIconOperationalStatusStyle.toolTipText=This is the style of operational status indicator to use when updating the force icons, which can be viewed in the Special tab when customizing a force icon.

# Campaign XML Save Tab
campaignXMLSaveTab.title=Campaign XML Save Options
optionPreferGzippedOutput.text=Prefer GZIP Campaign File Save Format
optionPreferGzippedOutput.toolTipText=When selected MekHQ will save the campaign in compressed GZIP format instead of uncompressed CNPX when possible. This is highly recommended for larger campaigns.
optionWriteCustomsToXML.text=Write Custom Units to Campaign XML
optionSaveMothballState.text=Save Unit State Before Mothballing
optionSaveMothballState.toolTipText=This option allows you to disable saving of the unit's crew and force before being mothballed for restoration post-mothball.

# Nag Tab
nagTab.title=Nag Options
optionUnmaintainedUnitsNag.text=Hide Unmaintained Units Nag
optionUnmaintainedUnitsNag.toolTipText=This allows you to ignore the daily warning for when you have unmaintained units.
optionInsufficientAstechsNag.text=Hide Insufficient Astechs Nag
optionInsufficientAstechsNag.toolTipText=This allows you to ignore the daily warning for when you don't have enough astechs to support your techs.
optionInsufficientAstechTimeNag.text=Hide Insufficient Astech Time Nag
optionInsufficientAstechTimeNag.toolTipText=This allows you to ignore the daily warning for when you don't have enough astech time remaining for maintenance.
optionInsufficientMedicsNag.text=Hide Insufficient Medics Nag
optionInsufficientMedicsNag.toolTipText=This allows you to ignore the daily warning for when you don't have enough medics to support your doctors.
optionShortDeploymentNag.text=Hide AtB Unmet Contract Lance Deployment Nag
optionShortDeploymentNag.toolTipText=This allows you to ignore the weekly warning for not having enough lances assigned to an active AtB contract.
optionUnresolvedStratConContactsNag.text=Hide StratCon Unresolved Contacts Nag
optionUnresolvedStratConContactsNag.toolTipText=This allows you to ignore the daily warning for not having resolved all active contacts.
optionOutstandingScenariosNag.text=Hide Outstanding Scenarios Nag
optionOutstandingScenariosNag.toolTipText=This allows you to ignore the daily warning for having unfinished scenarios on the current day.

# Miscellaneous Tab
miscellaneousTab.title=Miscellaneous Options
lblStartGameDelay.text=Start Game Base Delay (ms)
<<<<<<< HEAD
lblStartGameDelay.toolTipText=<html>???. <br>Increase this value when ???. <br>This is limited to values between 250 and 2,500, with a default value of 1,000.</html>
lblStartGameClientDelay.text=Start Game Client Delay (ms)
lblStartGameClientDelay.toolTipText=<html>???. <br>Increase this value when ???. <br>This is limited to values between 50 and 2,500, with a default value of 50.</html>
lblStartGameClientRetryCount.text=Start Game Client Retry Count
lblStartGameClientRetryCount.toolTipText=<html> . <br>Increase this value when ???. <br>This is limited to values between 100 and 2,500, with a default value of 1,000.</html>
lblStartGameBotClientDelay.text=Start Game Bot Client Delay (ms)
lblStartGameBotClientDelay.toolTipText=<html> . <br>Increase this value when ???. <br>This is limited to values between 50 and 2,500, with a default value of 50.</html>
lblStartGameBotClientRetryCount.text=Start Game Bot Client Retry Count
lblStartGameBotClientRetryCount.toolTipText=<html>Maximum number of retries for bot client initialization and AtB client transport unit loading, both counted individually. <br>Increase this value when the ???. <br>This is limited to values between 100 and 2,500, with a default value of 250.</html>
=======
lblStartGameDelay.toolTipText=<html>This is the base start game delay, in milliseconds. <br>Increase this value when settings are not being set properly, the board isn't being loaded, and / or planetary conditions aren't loading properly. <br>This is limited to values between 250 and 2,500, with a default value of 1,000.</html>
lblStartGameClientDelay.text=Start Game Client Delay (ms)
lblStartGameClientDelay.toolTipText=<html>Client start game delay time, in milliseconds. <br>Increase this value when the "Client has not finished initialization, and is currently in an unknown phase" error message is repeatedly logged without progressing past that point. <br>If this causes timeout issues, decrease this value and increase the client retry count instead. <br>This is limited to values between 50 and 2,500, with a default value of 50.</html>
lblStartGameClientRetryCount.text=Start Game Client Retry Count
lblStartGameClientRetryCount.toolTipText=<html>Maximum number of retries for client initialization. <br>Increase this value when you continue to have issues after increasing the client delay to maximum, or if that option is causing timeouts. <br>This is limited to values between 100 and 2,500, with a default value of 1,000.</html>
lblStartGameBotClientDelay.text=Start Game Bot Client Delay (ms)
lblStartGameBotClientDelay.toolTipText=<html>Bot client start game delay time, in milliseconds. <br>Increase this value when the "Could not configure bot {{ bot name }}" error message is logged or transports show up empty. <br>If this causes timeout issues, decrease this value and increase the bot client retry count instead. <br>This is limited to values between 50 and 2,500, with a default value of 50.</html>
lblStartGameBotClientRetryCount.text=Start Game Bot Client Retry Count
lblStartGameBotClientRetryCount.toolTipText=<html>Maximum number of retries for bot client initialization and AtB transport unit loading, counted individually. <br>Increase this value when you continue to have issues after increasing the bot client delay to maximum, or if that option is causing timeouts. <br>This is limited to values between 100 and 2,500, with a default value of 250.</html>
>>>>>>> 3c07fd41
lblDefaultCompanyGenerationMethod.text=Default Company Generation Method
lblDefaultCompanyGenerationMethod.toolTipText=This is the default company generation method to be used on load.<|MERGE_RESOLUTION|>--- conflicted
+++ resolved
@@ -118,17 +118,6 @@
 # Miscellaneous Tab
 miscellaneousTab.title=Miscellaneous Options
 lblStartGameDelay.text=Start Game Base Delay (ms)
-<<<<<<< HEAD
-lblStartGameDelay.toolTipText=<html>???. <br>Increase this value when ???. <br>This is limited to values between 250 and 2,500, with a default value of 1,000.</html>
-lblStartGameClientDelay.text=Start Game Client Delay (ms)
-lblStartGameClientDelay.toolTipText=<html>???. <br>Increase this value when ???. <br>This is limited to values between 50 and 2,500, with a default value of 50.</html>
-lblStartGameClientRetryCount.text=Start Game Client Retry Count
-lblStartGameClientRetryCount.toolTipText=<html> . <br>Increase this value when ???. <br>This is limited to values between 100 and 2,500, with a default value of 1,000.</html>
-lblStartGameBotClientDelay.text=Start Game Bot Client Delay (ms)
-lblStartGameBotClientDelay.toolTipText=<html> . <br>Increase this value when ???. <br>This is limited to values between 50 and 2,500, with a default value of 50.</html>
-lblStartGameBotClientRetryCount.text=Start Game Bot Client Retry Count
-lblStartGameBotClientRetryCount.toolTipText=<html>Maximum number of retries for bot client initialization and AtB client transport unit loading, both counted individually. <br>Increase this value when the ???. <br>This is limited to values between 100 and 2,500, with a default value of 250.</html>
-=======
 lblStartGameDelay.toolTipText=<html>This is the base start game delay, in milliseconds. <br>Increase this value when settings are not being set properly, the board isn't being loaded, and / or planetary conditions aren't loading properly. <br>This is limited to values between 250 and 2,500, with a default value of 1,000.</html>
 lblStartGameClientDelay.text=Start Game Client Delay (ms)
 lblStartGameClientDelay.toolTipText=<html>Client start game delay time, in milliseconds. <br>Increase this value when the "Client has not finished initialization, and is currently in an unknown phase" error message is repeatedly logged without progressing past that point. <br>If this causes timeout issues, decrease this value and increase the client retry count instead. <br>This is limited to values between 50 and 2,500, with a default value of 50.</html>
@@ -138,6 +127,5 @@
 lblStartGameBotClientDelay.toolTipText=<html>Bot client start game delay time, in milliseconds. <br>Increase this value when the "Could not configure bot {{ bot name }}" error message is logged or transports show up empty. <br>If this causes timeout issues, decrease this value and increase the bot client retry count instead. <br>This is limited to values between 50 and 2,500, with a default value of 50.</html>
 lblStartGameBotClientRetryCount.text=Start Game Bot Client Retry Count
 lblStartGameBotClientRetryCount.toolTipText=<html>Maximum number of retries for bot client initialization and AtB transport unit loading, counted individually. <br>Increase this value when you continue to have issues after increasing the bot client delay to maximum, or if that option is causing timeouts. <br>This is limited to values between 100 and 2,500, with a default value of 250.</html>
->>>>>>> 3c07fd41
 lblDefaultCompanyGenerationMethod.text=Default Company Generation Method
 lblDefaultCompanyGenerationMethod.toolTipText=This is the default company generation method to be used on load.