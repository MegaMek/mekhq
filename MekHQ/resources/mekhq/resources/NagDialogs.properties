--- conflicted
+++ resolved
@@ -61,15 +61,6 @@
   \ to do this while using <a href=''GLOSSARY:STRATCON''>StratCon</a> will prevent contracts from\
   \ being generated.\
   <p>If you accidentally suppress this warning, you can re-enable it in MekHQ Options.</p>
-<<<<<<< HEAD
-# Pregnant Combatant
-PregnantCombatantNagDialog.ic={0}, pregnant personnel have been identified in our TO&E, putting\
-  \ them at risk of harm. Reassignment is advised. Do you wish to advance the day without\
-  \ addressing this concern?
-PregnantCombatantNagDialog.ooc=Pregnant personnel are highlighted in <b>Green</b> in the Personnel\
-  \ tab. Alternatively, you can change the Personnel tab filter to 'Dates' and sort by 'Due Date'.\
-  \ This will show all pregnant personnel.\
-=======
 # No Commander
 NoCommanderNagDialog.ic=Please be advised that no commanding officer is currently assigned\
   \ to our unit. This could affect operational outcomes and mission planning. Confirm your intent\
@@ -86,5 +77,12 @@
   \ <a href=''GLOSSARY:CONTRACT_VICTORY_POINTS''>CVP</a> to tactically withdraw from any scenario\
   \ marked as a <a href=''GLOSSARY:TURNING_POINT''>Turning Point</a> or\
   \ <a href=''GLOSSARY:CRISIS_SCENARIO''>Crisis</a>. Withdrawal is free for all other scenarios.\
->>>>>>> 02218f6a
+  <p>If you accidentally suppress this warning, you can re-enable it in MekHQ Options.</p>
+# Pregnant Combatant
+PregnantCombatantNagDialog.ic={0}, pregnant personnel have been identified in our TO&E, putting\
+  \ them at risk of harm. Reassignment is advised. Do you wish to advance the day without\
+  \ addressing this concern?
+PregnantCombatantNagDialog.ooc=Pregnant personnel are highlighted in <b>Green</b> in the Personnel\
+  \ tab. Alternatively, you can change the Personnel tab filter to 'Dates' and sort by 'Due Date'.\
+  \ This will show all pregnant personnel.\
   <p>If you accidentally suppress this warning, you can re-enable it in MekHQ Options.</p>