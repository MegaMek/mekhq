--- conflicted
+++ resolved
@@ -61,7 +61,13 @@
   \ to do this while using <a href=''GLOSSARY:STRATCON''>StratCon</a> will prevent contracts from\
   \ being generated.\
   <p>If you accidentally suppress this warning, you can re-enable it in MekHQ Options.</p>
-<<<<<<< HEAD
+# No Commander
+NoCommanderNagDialog.ic=Please be advised that no commanding officer is currently assigned\
+  \ to our unit. This could affect operational outcomes and mission planning. Confirm your intent\
+  \ to proceed, or assign a commander to maintain strategic efficiency.
+NoCommanderNagDialog.ooc=You can assign one of your personnel as the campaign commander by\
+  \ right-clicking on that character, navigating to Flags and selecting the Commander flag.</i>\
+  <p>If you accidentally suppress this warning, you can re-enable it in MekHQ Options.</p>
 # Outstanding Scenarios
 OutstandingScenariosNagDialog.ic={0}, our forces are positioned for combat but await your commands to\
   \ proceed. Alternatively, you may order a tactical withdrawal by advancing the day. Do you wish\
@@ -71,12 +77,4 @@
   \ <a href=''GLOSSARY:CONTRACT_VICTORY_POINTS''>CVP</a> to tactically withdraw from any scenario\
   \ marked as a <a href=''GLOSSARY:TURNING_POINT''>Turning Point</a> or\
   \ <a href=''GLOSSARY:CRISIS_SCENARIO''>Crisis</a>. Withdrawal is free for all other scenarios.\
-=======
-# No Commander
-NoCommanderNagDialog.ic=Please be advised that no commanding officer is currently assigned\
-  \ to our unit. This could affect operational outcomes and mission planning. Confirm your intent\
-  \ to proceed, or assign a commander to maintain strategic efficiency.
-NoCommanderNagDialog.ooc=You can assign one of your personnel as the campaign commander by\
-  \ right-clicking on that character, navigating to Flags and selecting the Commander flag.</i>\
->>>>>>> e393320b
   <p>If you accidentally suppress this warning, you can re-enable it in MekHQ Options.</p>