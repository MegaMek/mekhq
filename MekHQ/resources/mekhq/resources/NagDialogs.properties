# suppress inspection "UnusedProperty" for whole file
# Buttons
button.cancel=I better take a look.
button.continue=Continue as ordered.
button.suppress=Continue and don''t bother me with future issues of this type.
# Admin Strain
AdminStrainNagDialog.ic={0}, my team is buckling under the strain. Memos are going unanswered. We''ve got people queuing\
  \ up outside with complaints. We''ve even got reports of unpaid salaries. People are getting angry, and if we don''t\
  \ solve the problem soon, they''re liable to quit.
AdminStrainNagDialog.ooc=Excess <a href=''GLOSSARY:ADMIN_STRAIN''>Administrative Strain</a> is addressed by hiring more\
  \ Admin/HR personnel. If that isn''t viable, consider assigning your current Admin personnel to multiple roles.</p>\
  <p>For more information, please see <i>MekHQ/docs/Personnel Modules/Turnover & Retention Module (feat. Fatigue).pdf</i></p>\
  <p>If you accidentally suppress this warning, you can re-enable it in MekHQ Options.</p>
# Deployment Shortfall
DeploymentShortfallNagDialog.ic={0}, deployment levels have fallen below contractual requirements\
  \ for one or more contracts. While advancing the day is an option, it may strain relations with\
  \ our employer. Do you wish to continue without addressing this?
DeploymentShortfallNagDialog.ooc=You should head to the Briefing Room and address this shortfall.\
  \ Remember, <a href=''GLOSSARY:COMBAT_TEAMS''>Combat Teams</a> assigned to the Auxiliary or\
  \ Reserve roles do not count towards deployment levels. Nor do Combat Teams assigned to the\
  \ Training role, unless the contract is Cadre Duty.\
  <p>If you accidentally suppress this warning, you can re-enable it in MekHQ Options.</p>
# End Contract Nag
EndContractNagDialog.ic={0}, a contract has reached its conclusion and requires your attention for\
  \ final resolution. While you may advance the day, I recommend addressing this to avoid delays in\
  \ resource allocation and payment. Confirm your decision to proceed.
EndContractNagDialog.ooc=You can resolve a contract by selecting the contract in the Briefing Room,\
  \ followed by 'Complete Mission'.\
  <p>If you accidentally suppress this warning, you can re-enable it in MekHQ Options.</p>
# Insufficient Astech Time
InsufficientAstechTimeNagDialog.ic={0}, current maintenance requires an additional {1}\
  \ {1, choice, 0#Astechs|1#Astech|2#Astechs}. Proceeding without resolving this will prevent some\
  \ units from being maintained. Confirm your decision to advance the day.
InsufficientAstechTimeNagDialog.ooc=You can resolve this issue by selecting 'Marketplace' in the\
  \ toolbar, then 'Astech Pool,' then selecting the option to bring all teams up to full strength.\
  \ If this does not resolve the issue, you have likely spread your techs too thinly by assigning\
  \ them to too many units. Consider hiring more techs.\
  <p>Alternatively, you may enable overtime, though this will significantly increase the Target\
  \ Numbers of Tech and Medical tasks.</p>\
  <p>If you accidentally suppress this warning, you can re-enable it in MekHQ Options.</p>
# Insufficient Astechs
InsufficientAstechsNagDialog.ic={0}, a shortage of {1} {1, choice, 0#Astechs|1#Astech|2#Astechs} is\
  \ affecting the productivity of our tech teams. For optimal performance, we should consider\
  \ recruiting additional personnel. Confirm your intent to advance the day under these conditions.
InsufficientAstechsNagDialog.ooc=You can resolve this issue by selecting 'Marketplace' in the toolbar,\
  \ then 'Astech Pool,' then selecting the option to bring all teams up to full strength. If this\
  \ does not resolve the issue, you have likely spread your techs too thinly by assigning them to too\
  \ many units. Consider hiring more techs.\
  <p>If you accidentally suppress this warning, you can re-enable it in MekHQ Options.</p>
# Insufficient Medics
InsufficientMedicsNagDialog.ic={0}, our medical teams are short by {1} {1, choice, 0#Medics|1#Medic|2#Medics}.\
  \ This may lead to delays in treatment or personnel remaining untreated. Confirm if you wish to\
  \ advance the day regardless.
InsufficientMedicsNagDialog.ooc=You can resolve this issue by selecting 'Marketplace' in the taskbar,\
  \ then 'Medic Pool,' then selecting the option to bring all teams up to full strength.\
  <p>If you accidentally suppress this warning, you can re-enable it in MekHQ Options.</p>
# Invalid Faction
InvalidFactionNagDialog.ic={0}, reports indicate our parent faction is invalid. Possibly\
  \ destroyed. Confirm your intent to advance the day under these circumstances.
InvalidFactionNagDialog.ooc=You will need to select a new faction in the campaign options. Failure\
  \ to do this while using <a href=''GLOSSARY:STRATCON''>StratCon</a> will prevent contracts from\
  \ being generated.\
  <p>If you accidentally suppress this warning, you can re-enable it in MekHQ Options.</p>
<<<<<<< HEAD
# Unable to Afford Loan Payments
UnableToAffordLoanPaymentNagDialog.ic={0}, loans due tomorrow require a payment of {1} C-Bills, which\
  \ exceeds available funds. Confirm your intent to advance the day without addressing this issue.
UnableToAffordLoanPaymentNagDialog.ooc=You will be unable to proceed beyond tomorrow until this\
  \ situation is resolved.\
  <p>Consider selling off unwanted units or parts. If all else fails, you might be able to take\
  \ out another loan in the Finances tab.\
=======
# No Commander
NoCommanderNagDialog.ic=Please be advised that no commanding officer is currently assigned\
  \ to our unit. This could affect operational outcomes and mission planning. Confirm your intent\
  \ to proceed, or assign a commander to maintain strategic efficiency.
NoCommanderNagDialog.ooc=You can assign one of your personnel as the campaign commander by\
  \ right-clicking on that character, navigating to Flags and selecting the Commander flag.</i>\
  <p>If you accidentally suppress this warning, you can re-enable it in MekHQ Options.</p>
# Outstanding Scenarios
OutstandingScenariosNagDialog.ic={0}, our forces are positioned for combat but await your commands to\
  \ proceed. Alternatively, you may order a tactical withdrawal by advancing the day. Do you wish\
  \ to proceed without addressing these engagements?\
  <p>The following scenarios await resolution:{1}</p>
OutstandingScenariosNagDialog.ooc=If using <a href=''GLOSSARY:STRATCON''>StratCon</a>, you can pay 1\
  \ <a href=''GLOSSARY:CONTRACT_VICTORY_POINTS''>CVP</a> to tactically withdraw from any scenario\
  \ marked as a <a href=''GLOSSARY:TURNING_POINT''>Turning Point</a> or\
  \ <a href=''GLOSSARY:CRISIS_SCENARIO''>Crisis</a>. Withdrawal is free for all other scenarios.\
  <p>If you accidentally suppress this warning, you can re-enable it in MekHQ Options.</p>
# Pregnant Combatant
PregnantCombatantNagDialog.ic={0}, pregnant personnel have been identified in our TO&E, putting\
  \ them at risk of harm. Reassignment is advised. Do you wish to advance the day without\
  \ addressing this concern?
PregnantCombatantNagDialog.ooc=Pregnant personnel are highlighted in <b>Green</b> in the Personnel\
  \ tab. Alternatively, you can change the Personnel tab filter to 'Dates' and sort by 'Due Date'.\
  \ This will show all pregnant personnel.\
  <p>If you accidentally suppress this warning, you can re-enable it in MekHQ Options.</p>
# Prisoners
PrisonersNagDialog.ic={0}, our forces are still holding prisoners of war. It is important to\
  \ consider their status before advancing the day. Do you wish to continue without resolving this?
PrisonersNagDialog.ooc=You should head to the Personnel tab and set the filter to 'Prisoners or War\
  \ and Bondsmen'. Right-clicking on a prisoner will allow you to free, ransom or execute them. If\
  \ you are currently off-world, you can choose to jettison your prisoners.\
  <p>If you are using the <b>MekHQ</b> prisoner capture style, you are unable to ransom prisoners in\
  \ this way. All prisoner ransoms are conducted during a contract.</p>\
  <p>If you are lucky, some prisoners may be willing to join your campaign. These prisoners are\
  \ labeled as 'Prisoner*'</p>\
  <p>If you accidentally suppress this warning, you can re-enable it in MekHQ Options.</p>
# Unable to Afford Expenses
UnableToAffordExpensesNagDialog.ic={0}, payday is scheduled for tomorrow, but financial reserves\
  \ are insufficient to cover the monthly expenses of {1} C-Bills. Proceeding without resolution may\
  \ have significant operational consequences. Confirm your intent to advance the day.
UnableToAffordExpensesNagDialog.ooc=Consider selling off unwanted units or parts. If all else fails,\
  \ you can take out a loan in the Finances tab. Failing to pay your personnel will have a permanent\
  \ impact on their <a href=''GLOSSARY:LOYALTY''>Loyalty</a>.\
>>>>>>> 16317b7f
  <p>If you accidentally suppress this warning, you can re-enable it in MekHQ Options.</p><|MERGE_RESOLUTION|>--- conflicted
+++ resolved
@@ -61,15 +61,6 @@
   \ to do this while using <a href=''GLOSSARY:STRATCON''>StratCon</a> will prevent contracts from\
   \ being generated.\
   <p>If you accidentally suppress this warning, you can re-enable it in MekHQ Options.</p>
-<<<<<<< HEAD
-# Unable to Afford Loan Payments
-UnableToAffordLoanPaymentNagDialog.ic={0}, loans due tomorrow require a payment of {1} C-Bills, which\
-  \ exceeds available funds. Confirm your intent to advance the day without addressing this issue.
-UnableToAffordLoanPaymentNagDialog.ooc=You will be unable to proceed beyond tomorrow until this\
-  \ situation is resolved.\
-  <p>Consider selling off unwanted units or parts. If all else fails, you might be able to take\
-  \ out another loan in the Finances tab.\
-=======
 # No Commander
 NoCommanderNagDialog.ic=Please be advised that no commanding officer is currently assigned\
   \ to our unit. This could affect operational outcomes and mission planning. Confirm your intent\
@@ -113,5 +104,12 @@
 UnableToAffordExpensesNagDialog.ooc=Consider selling off unwanted units or parts. If all else fails,\
   \ you can take out a loan in the Finances tab. Failing to pay your personnel will have a permanent\
   \ impact on their <a href=''GLOSSARY:LOYALTY''>Loyalty</a>.\
->>>>>>> 16317b7f
+  <p>If you accidentally suppress this warning, you can re-enable it in MekHQ Options.</p>
+# Unable to Afford Loan Payments
+UnableToAffordLoanPaymentNagDialog.ic={0}, loans due tomorrow require a payment of {1} C-Bills, which\
+  \ exceeds available funds. Confirm your intent to advance the day without addressing this issue.
+UnableToAffordLoanPaymentNagDialog.ooc=You will be unable to proceed beyond tomorrow until this\
+  \ situation is resolved.\
+  <p>Consider selling off unwanted units or parts. If all else fails, you might be able to take\
+  \ out another loan in the Finances tab.\
   <p>If you accidentally suppress this warning, you can re-enable it in MekHQ Options.</p>