--- conflicted
+++ resolved
@@ -823,20 +823,12 @@
   Decisive victory is worth 2 points.</p>\
   <p>Then we total up all defeats suffered over the prior month. Each normal Defeat is worth 1 point, and each \
   Decisive Defeat is worth 2 points. If a scenario is marked as a 'Refused Engagement' it is considered to have been \
-<<<<<<< HEAD
   a Decisive Defeat. If, instead, it is marked as a 'Fleet in Being' it is only counted as a normal Defeat.</p>\
   <p>All Pyrrhic Victories are counted as both a normal Defeat and a normal Victory. While a Draw is considered \
   neither a defeat nor a victory.</p>\
   <p>If the number of victory points exceeds the number of defeat points, you are considered to have scored a \
   Victory, over the past month. If victory points are at least double defeat points, you are considered to have \
   achieved a Decisive Victory.</p>\
-=======
-  a Decisive Defeat. If, instead, it is marked as a 'Fleet in Being' it is only counted as a normal Defeat. \
-  Similarly, all Pyrrhic Victories are counted as normal Defeats.</p>\
-  <p>If the number of victory points exceeds the number of defeat points, you are considered to have scored an \
-  overall Victory. If victory points are at least double defeat points, you are considered to have achieved a \
-  Decisive Victory.</p>\
->>>>>>> f5af8f8d
   <p>Conversely, if the number of defeat points exceeds the number of victory points, you are considered to have \
   suffered a Defeat. If defeat points are at least double victory points, you are considered to have suffered a \
   Decisive Defeat.</p>\
