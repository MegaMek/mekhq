--- conflicted
+++ resolved
@@ -504,9 +504,6 @@
  <p>In Campaign Options, There's an option for Doctors to use the <i>Administration</i> skill. If enabled, the number\
  \ of beds each Doctor can support is adjusted depending on their <i>Administration</i> skill. No <i>Administration</i>\
  \ skill means the Doctor can support only 10 beds. With Ultra-Green allowing them to support 15 beds, 20 for Green, 25\
-<<<<<<< HEAD
- \ for Regular, 30 for Veteran, and 35 for Elite+.</p>
-=======
  \ for Regular, 30 for Veteran, and 35 for Elite+.</p>\
   <p>Also, in Campaign Options, there is an option to enable <i>MASH Theatre Tracking</i>. If enabled, your maximum \
   number of concurrent patients is limited by the number of MASH Theatre-equipped units you have in your TO&E. To \
@@ -515,19 +512,6 @@
   <p>If you have both <i>MASH Theatre Tracking</i> and <i>Administration</i> enabled, the total number of beds \
   supported is equal to the total bed capacity across all doctors <b>or</b> the capacity provided by the MASH \
   Theatres. Whichever is smaller.</p>
-TECH_TIME.title=Technician Available Minutes
-TECH_TIME.definition=Each technician only has a limited number of minutes for jobs that may be performed on any given\
- \ day. Normally this is 480 minutes for technicians who have a technician <a href='GLOSSARY:PROFESSIONS'>profession</a>\
-  \ as their primary profession, or 240 minutes if the profession is their secondary profession.\
- <p>In Campaign Options, There's an option for Technicians to use the <i>Administration</i> skill. If enabled, the\
- \ number of minutes each Technician can spend per day is adjusted depending on their <i>Administration</i> skill:</p>\
- <p>- <b>None</b>: 408 (primary) / 204 (secondary) minutes/day\
- <br>- <b>Ultra-Green</b>: 432 / 216 minutes/day\
- <br>- <b>Green</b>: 432 / 228 minutes/day\
- <br>- <b>Regular</b>: 480 / 240 minutes/day\
- <br>- <b>Veteran</b>: 504 / 252 minutes/day\
- <br>- <b>Elite+</b>: 528 / 264 minutes/day</p>
->>>>>>> 2cf8e890
 HOW_TO_DEPLOY.title=How to Deploy to a Scenario
 HOW_TO_DEPLOY.definition=Deploying to a scenario is different depending on whether it is a\
  \ <a href='GLOSSARY:STRATCON'>StratCon</a> scenario or not (StratCon scenarios are any scenario that appears in the\
