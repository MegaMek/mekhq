--- conflicted
+++ resolved
@@ -104,19 +104,16 @@
 + PR #5017: Display Advanced Medical Injuries in UI
 + PR #5024: Add option to show unit images in TO&E
 + PR #5025: Pin/sticky force view tab on TO&E panel
-<<<<<<< HEAD
++ PR #5031: Fixed Refitting Units with Blank Model Name
++ PR #5033, #5049: GUI Scaling fixes
++ PR #5034: New row highlights for Personnel Table: Gone, Absent, Fatigued
++ FIX #5028: Random Camo Allocation Fixes
++ PR #5036: Corrected Scenario Modifiers for HouseOfficer units
 + PR #5040: Clarify map dimensions in scenario displays
 + PR #5042: Multiple FG3 Improvements
 + PR #5043: New names cleanup and potential bugfixes
 + PR #5046: Prevent StratCon from Pulling in Player DropShips, when Option is Disabled
 + PR #5044: Add Check for StratCon Usage in getAtBBattleChance Method
-=======
-+ PR #5031: Fixed Refitting Units with Blank Model Name
-+ PR #5033, #5049: GUI Scaling fixes
-+ PR #5034: New row highlights for Personnel Table: Gone, Absent, Fatigued
-+ FIX #5028: Random Camo Allocation Fixes
-+ PR #5036: Corrected Scenario Modifiers for HouseOfficer units
->>>>>>> 3ab76d07
 
 0.50.0 (2024-09-01 2000 UTC) (THIS MARKS THE START OF JAVA 17 AS THE MINIMUM REQUIRED)
 + PR #4332: CI Updates for windows build and normalizing
