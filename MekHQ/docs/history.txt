--- conflicted
+++ resolved
@@ -40,14 +40,11 @@
 + PR #3254: Fixing Transaction Type Migration
 + Issue #3246: Adding Campaign Reports to Personnel Status Changes
 + PR #3250: Allow editing of base contract pay for AtB-style contracts in 'Edit Mission' UI
-<<<<<<< HEAD
-=======
 + PR #3262: Contract Score now shows properly in AtB
 + Issue #3260: Clear Makeshift Clubs Upon Return To MekHQ
 + PR #3267: Add conventional fighters to AtB unit market
 + PR #3266: Adding Missing Retirement Civilian Error Logging
 + Modernizing Presets to 0.49.8 Standards
->>>>>>> 035a576e
 + Updating to JAXB 4.0.0 from 2.3.2
 + Updating to Launch4j 2.5.3 from 2.5.1
 + Updating to Apache Commons CSV 1.9.0 from 1.8
