MEKHQ VERSION HISTORY:
---------------
0.50.01-SNAPSHOT
+ PR #4810: Respecting Trademarks (Mech to Mek)
+ FIX #4417, #4764, #4774: Updated Campaign Presets & Addressed Relevant Name Change Issues
+ PR #4655: Refactored Random Company Name Generator to Use CSV
+ PR #4691: Revised CamOps Reputation Derived AtB Modifier, Renamed getUnitRatingMod Method
+ PR #4693: Refactored Personality Characteristic Display in Personnel Table
+ PR #4699: Refactor Initial Education Level Assignment
+ PR #4719: Adjusted Target BV Percentage Logic for BVScaled OpFor Generation
+ PR #4720: Replaced TaharqaSkillGenerator with StratConSkillGenerator in Force Generation Calculations
+ PR #4722: Refactored Difficulty Multiplier Calculation
+ FIX #4535: Improved limits on generating infantry for APCs
+ FIX #4649: Removed Ability to Assign AeroSpace Pilots to Conventional Aircraft
+ FIX #4744: Fixed Formatting Issues in EducationController
+ FIX #4763: Added Army Group Formation Level
+ PR #4777: Include more information about available personnel in Camops Personnel Market Refresh Report
+ FIX #4783: Fixed Hidden Loyalty Calculation in RetirementDefectionTracker
+ FIX #4784: Refactored Personnel Filtering and Added Last Mission Date Check
+ FIX #4787: Updated Prisoner Defection Base TN
+ PR #4792: Sell Parts from Parts in Use Dialog
+ FIX #4765: Fix error in camlann system faction ownership
+ FIX #4789: Remove untreated personnel nag for prisoner-defectors and add unit tests
+ FIX #4790: Fix Mission XP Reward Setting
+ FIX #4803, #4802: Corrected Experience Rating Calculation in Reputation
+ PR #4830: Corrected terminology in Academy XMLs
+ PR #4831: Fix typos in identifiers for MEKWARRIOR and AtBUnitRatingMod
+ PR #4751: Fixed Typo in Mission.properties
+ FIX #4841: Added Post-Name Change Compatibility Handlers to Academy.java, Removed Redundant Setter Methods
+ PR #4843: Added Post-Name Change Compatibility Handlers, Added JavaDocs to Phenotype.java
+ PR #4846: Restored Missing Portrait Folders
+ PR #4847: Added Post-Name Change Compatibility Handlers to SkillType.java
+ FIX #4833: Added Post-Name Change Compatibility Handlers, Added JavaDocs to PersonnelRole.java
+ Fix #4882: Filter out inactive factions when determining capitals for personnel market generation
+ PR #4848: Added Tooltip for Crew Requirements in Hangar Tab Display
+ Fix #4834: Refactored Nag Dialogs, Split UnableToAffordExpensesNagDialog into Two Dialogs, Added Unit Tests
+ PR #4521: Relationship & Childhood Overhaul
+ PR #4888: Added 'Part Quality Report' Dialog
+ PR #4884: Refactored GM Person Editing to Handle Multiple Selections
+ Fix #4748: Refactored Award Drawing Methods
+ Fix #4745: Added Mission Check for 'prisonerofwar' Award Eligibility
+ Fix #4701: Updated StratCon Status Message for Inactive Contracts
+ Fix #4870: Enhanced Random-Death Reporting
+ PR #4865: Implemented Force Generation 3, Including Clan Bidding & Batchall System
+ Fix #4785: Added the Tracking of Hits Obtained Prior to the Completion of a Scenario
+ Fix #4779: Added Adult Apprenticeship and Updated Tuition Fees
+ Fix #4771 & #4781: Fixed ConcurrentModificationException in Personnel Removal Process
+ Fix #4736: Regenerate Personality Descriptions for NPCs
+ Fix #4721: Removed Automatic Conversion of CVP into SP when Reinforcing in StratCon
+ Fix #4782: Removed TN Modifier for IS Techs working on Clan Tech, Removed Clan Tech Knowledge SPA and Effects #4863
+ PR #4463: Decoupled Dependents from AtB, Reworked Dependents, Reworked New Personnel Ages, Added Documentation
+ PR #4644: Initial work on CamOps RAW Contract Market
+ PR #4859: Reworked AtB Morale, Rebranding it as MekHQ Morale
+ PR #4885: Added Ability to Define Skill Levels When Using GM Hire Minimum Complement
+ PR #4886: Fixed Birthday Anniversary Events, Added Employment Anniversary Events
+ PR #4887: Refactored Enemy Name Retrieval and Added Automatic Camouflage Assignment
+ PR #4889: Enhanced Academy Application Failure Report
+ FIX #4890: Change Logger Level from Error to Warn for SPA Loader
+ PR #4894: Multiple Post-Merge Corrections
+ PR #4904: Reduced Idle XP in Campaign Presets
+ Fix #4776: Added Default Maintenance Time Campaign Setting #4905 Fix
+ Fix #4897: Generate contract modifiers when adding contracts individually
+ Fix #4805: Fixed Two Instances of NPE Related to the TO&E #4907 Fix
+ Fix #4807: Added Display for Original Unit to Person View Panel #4908 Fix
+ Fix #4835: Added Clarification to Maintenance Cycle Campaign Setting #4909 fix
+ Fix #4839 && #4488: Loosened Skill Requirements for Vehicle Crewmember Role #4910 fix
+ Fix #4911: Simplified Tech Personnel Checks
+ Fix #4851: Added Several <50.01 Compatibility Handlers to CamOps Reputation Report #4913 Fix
+ Fix #4852: Restored Award Unmarshalling Method Call #4914 Fix
+ Fix #4891: Added <50.01 Compatibility BayType Handlers #4915 Fix
+ Fix #4892: Added <50.01 Compatibility Handler for VeeStabiliser Parts #4916 Fix
+ Fix #4902: Added <50.01 Compatibility Handler for Removed Clan Tech Knowledge SPA
+ Fix #4896: Fixed Random-Camouflage Path Handling for Alternate Directory Format
+ PR #4903: Implement dynamic hiring halls
+ FIX #4845: Refactored DropShip Salvage Handling
+ PR #4924: Refactored Batchall Logic and Enhanced Bidding Report
+ FIX #4952: Fix AtBMonthlyContractMarket payment multiplier
+ PR #4961: Remove hiring halls from clan worlds
+ PR #4928: Reworked Scenarios and Scenario Modifiers, Tied Civilian Units to Campaign Era
+ Fix #4930: Fixed Academy XML to Avoid Odd Formating
+ Fix #4898 && #4917 && #4920: Added Further Portrait <50.01 Compatibility Handlers
+ Fix #4921: Edited Display of Advantage Tooltips in Person View
+ Fix #4938: Added <50.01 Compatibility Handlers to SkillPerquisite.java
+ Fix #4900: Fixed Personnel Filter Role Checks to For Vehicle and Vessel Crews
+ Fix #4829: Add Sorter for Maintenance Column in Hangar Tab
+ Fix #4826: Fixed Multiple Award Set Logic in autoAwards
+ Fix #4662: Added Era Buttons to Date Chooser and Modernized GUI
+ PR #4943: Added Contract Difficulty Estimate, Including GUI Support
+ FIX #4918: Updated OpFor Skill Generator and Added Skilled Level Parser
+ FIX #4929: Prevent Battle Armor allocation in TORNADO_F4 wind scenarios
+ PR #4931: Reworked AtB Bonus Rolls, Fixed Bug in Bulk Hire
+ PR #4981: Implemented Campaign Options IIC Preset Picker #4981
+ PR #4984: Refactored Daily Personnel Processing Logic.
+ PR #4989 #4990: Adaptation to MM #6068 Replace Manual GUI scaling with FlatLaf Scaling
+ PR #5022: Better Current Location / Travel Status
+ PR #4946: Adds Recent Promotion Modifier to Turnover System
+ Fix #5010: Makes StratCon Scenario Generation Respect Non-Combat Flag in TO&E
+ Fix #4986: Camops Paid Recrutiment Removal
+ PR #5029: Better visual distinction for GM mode / overtime toggles
+ PR #5002: Correct issues with fixed map generation #5002
+ PR #4992: Add Customization Option to Refit Dialog
+ PR #5030: Replaced autoAwards Award Ceremony Placeholder Image
+ PR #4967: CamOps Contract Market - Contract Generation
+ PR #5017: Display Advanced Medical Injuries in UI
+ PR #5024: Add option to show unit images in TO&E
+ PR #5025: Pin/sticky force view tab on TO&E panel
<<<<<<< HEAD
+ PR #5031: Fixed Refitting Units with Blank Model Name
+ PR #5033: GUI Scaling fix
+ PR #5034: New row highlights for Personnel Table: Gone, Absent, Fatigued
+ FIX #5028: Random Camo Allocation Fixes
+ PR #5036: Corrected Scenario Modifiers for HouseOfficer units
=======
+ PR #5040: Clarify map dimensions in scenario displays
+ PR #5042: Multiple FG3 Improvements
+ PF #5043: New names cleanup and potential bugfixes
>>>>>>> 9c268b36

0.50.0 (2024-09-01 2000 UTC) (THIS MARKS THE START OF JAVA 17 AS THE MINIMUM REQUIRED)
+ PR #4332: CI Updates for windows build and normalizing
+ PR #4344: Update Payout Calculation for KIA Personnel
+ PR #4345: Updated fatigue display logic in PersonViewPanel
+ PR #4346: Refactored management skill calculation in RetirementDefectionTracker
+ PR #4348: Sentry Additions
+ PR #4355: Spelling, typos, grammar, etc
+ PR #4356: Move munition config out of MHQ, use MM autoconfig code
+ FIX #4326, #4325: Corrected Admin Negotiation Experience Level Campaign Setting & Experience Level Calculations
+ PR #4378: Update autoconfig calls to explicitly set ground/space state from scenario data, not game or map info
+ RFE #4316: Updated Scenario Modifier Tooltips in CampaignOptionsDialog Properties
+ RFE #4317: Added Education Level to Biographical Filter of Personnel Table
+ RFE #4319: Added Education Level to Company Generator
+ FIX #4329: Added Option to Include Non-Combatants in Field Kitchen Capacity Calculations
+ FIX #4357: Reworked Monthly XP in Education Module
+ RFE #4359: Added Ability to Manually Drop Personnel out of Active Education
+ RFE #4361: Updated & Corrected Prestigious Academy Information and Added Three New Types of Local Academy
+ FIX #4384: Refactored Faction Restriction Checks in Academy Class
+ PR #4385: Updated Logic for Identifying Pregnant Combatants
+ PR #4390: Added Quarterly Turnover Frequency Option
+ PR #4391: Added Campaign Option to Automate Retention Bonus Payments Based on a Threshold
+ PR #4391: Added Campaign Option to Automate Retention Bonus Payments Based on a Threshold
+ PR #4396: Changed some wording around to help avoid confusion about StratCon
+ FIX #4352: Null pointer exception advancing the day when custom academies are missing
+ PR #4375: Updated Documentation for Education Module
+ PR #4377: Expanded Manual Assignment of Personnel Statuses to Include PoW, On Leave, and AWOL Statuses
+ PR #4382: Added In-Unit Education to Education Module
+ PR #4388: Replaced CargoCapacityNagDialog functionality
+ PR #4392: Removed Personnel With Impossible-to-Fail TN from Turnover Table
+ PR #4393: Added the Automatic Release of the Commander Flag upon Commander Departure or Death, and Loyalty Reset upon Sudden Leadership Change
+ PR #4394: Updated Prisoner Defection Calculation to Optionally Include Loyalty
+ PR #4395: Added Execution and Jettison Options for Prisoners
+ PR #4398: Added the Ability to Ransom Friendly PoWs
+ PR #4400: Implemented the Capture of Missing Friendly Personnel During Scenario Resolution
+ PR #4402: Added a Dialog for Zero Award-Eligible Personnel
+ PR #4404: Added Automatic Running of autoAwards on 1st of Month & After Company Generator Runs
+ PR #4405: Corrected Missing Fatigue Option Check During Scenario Resolution & for StratCon Actions
+ PR #4407: Added Scenario Awards to Post-Scenario autoAward Checks
+ PR #4409: Refactored Kill Count and Personnel Filtering Methods
+ PR #4418: Added SuperStucco's Basic Force Generator Role Functionality to Scenario Random Unit Generation
+ PR #4411: Education tool tip no longer references "weeks" to avoid confusion
+ PR #4414: Detailed medical system properly marked as unofficial
+ PR #4419: Multiple typo fixes in news and "canned" campaigns
+ PR #4413: Decoupled Prisoner Capture & Defection from AtB, Updated Mechanics, & Added Supporting Documentation
+ PR #4415: Refactored Award Tier Count Calculation in PersonViewPanel
+ PR #4416: Refactored Skill Improvement Logic in EducationController
+ PR #4422: Expanded autoAwards Coverage to Include 'Prisoner of War'
+ PR #4423: Fixed additional typos and spelling errors
+ FIX #4425: Right-clicking on any person in Personnel tab causes NPE error
+ PR #4426: Updated static faction references with appropriate isX() call
+ FIX #4429: Added Null protection when generating forces from fixed scenarios like Base Defense
+ FIX #4434: Added processNewYearChecks Skip for Homeschool Academies
+ FIX #4335: paid recruitment doesnt turn off
+ FIX #4456: Added Nag for Inability to Afford Next Jump
+ FIX #4437: Null pointer exception while removing an asset
+ PR #4439: Added Missing Status Log Messages & Stored Turnover Information Across New Day Events
+ PR #4440: Updated Divorce and Death Handling
+ PR #4441: Implemented Incremental Loyalty Changes
+ PR #4446: Added Random Personality Functionality
+ FIX #4447: All non-KIA enemy personnel default marked as captured
+ FIX #4448: Custom award set not displaying medals
+ PR #4452: Improved Education Module Messaging
+ PR #4455: Added Re-Enrollment Functionality to Education System
+ PR #4457: Removed Paid Retirement Color Options
+ PR #4459: Added 'Unable to Afford Expenses' Nag Dialog
+ PR #4462: Automated Unit Site Location Change when Entering Transit and Arrival States
+ PR #4464: Minor Education Module Data Fixes
+ PR #4465: Updated Salvage Terminology
+ PR #4469: Added Prisoner Ransom & Free Prompts to Mission Completion
+ PR #4466: Added Option to Grant Random Toughness when Using Toughness
+ PR #4468: Implemented Monthly Personnel Data Cleanup
+ PR #4472: Expanded Random Personalities to Include Intelligence, Incorporated Character Intelligence into Education Module
+ FIX #4474: Infantry personalty description is too wide
+ PR #4476: Removed Loyalty Change Event for Executing Prisoners
+ PR #4477: Marked 'FM: Mercenaries (rev)' Unit Rating Method as Deprecated
+ FIX #4481: Significant amount of company mysteriously vanished
+ FIX #4386: Personnel Report Counting Injured Prisoners as Support Personnel
+ PR #4490: Fixed Missing Site Location Change Code & Turnover Information Storage
+ PR #4491: Corrected Qualification Start Years
+ PR #4492: Added Promotion-Based autoAwards Processing
+ PR #4494: Improved Award Tooltips with XP & Edge Benefits
+ PR #4501: Added Hospital Beds to Facility Report, Added Maximum Patients Per Doctor Campaign Option
+ FIX #4270: Top Level of TO&E Displaying Incorrect Commanding Officer
+ PR #4507: Removed Vestigial 'Uneventful' Graduation Event
+ PR #4508: Added autoAwards Support for the Final Three Awards from the Standard Set
+ PR #4509: Removed Turnover Target Number Method Configuration
+ PR #4510: Updated Turnover & Retention Module.pdf
+ PR #4489: Refactored Personality Characteristic Generation Logic
+ PR #4493: Added Ability to Tell autoAwards to Ignore Individual Custom Award Sets
+ PR #4497: Updated Prisoner Resolution Messages
+ PR #4498: Added AToW Mission Completion XP Awards, Added Global XP Cost Multiplier Option
+ PR #4523: Prevented Automated Removal of Genealogically Relevant Characters
+ PR #4524: Update Loyalty Change Reporting with Color-Coded Messages
+ PR #4526: Education Module Data Fixes
+ PR #4527: Improved Color Formatting for Education Events
+ PR #4528: Refactored Fatigue Messages to Support Colored Span Tags
+ PR #4534: Added the Automation and Tracking of Formation Levels within The TO&E Pane
+ PR #4536: Added Force and Unit Type to Kill Tracking
+ PR #4538: Fixed Support Score Calculation
+ PR #4500: Corrected Masters and Doctorate Graduation Checks
+ FIX #4532, #4546: Fixed NPE in Mass Enroll Filters
+ PR #4553: Added "Buy in Bulk" Button to Parts Acquisition in Repair Bay
+ PR #4566: Updated era modifiers to reflect CamOps
+ FIX #4566: AutoAward misinterprets TOE for formation kills
+ FIX #1795, #2552, #4473: Adjusted Sale Value for Infantry and Battle Armor Units
+ PR #4499: Replaced Legacy Presets, Took StratCon Out of Alpha & Into Beta
+ FIX #4522: Education: Children born to parents at school should stay with the parent until they return
+ FIX #4544: Corrected Errors in Post-Grad & Doctorate Graduation Handler
+ FIX #4550: "Use StratCon Rules" appears twice on that Campaign Options tab
+ FIX #4557: Education - Re-enroll options shows 'nothing more to learn' on drop-outs from military academies
+ PR #4558: Added DropShip Bounty Settings
+ PR #4560: Updated Assertiveness and Removed Toughness Biography Entries
+ PR #4563: Added Education Module Handler for Injured Personnel
+ PR #4569: Added Unit Market Rarity Setting to Campaign Options, Updated Unit Markets.pdf
+ PR #4570: Separated Handling of Prisoners & Prisoner-Defectors in Resolve Mission Dialogs
+ PR #4571: Renamed Game Options to MegaMek Options to Improve Clarity
+ PR #4573: Fixed Formation Level Calculations
+ PR #4574: Updated Repair Site Names to Match CamOps
+ PR #4576: Fixed Prisoner of War Award Categorization
+ PR #4577: Fixed Index Out-of-Bounds Error During eraMods Parsing
+ PR #4578: Updated Awards Module.pdf
+ PR #4580: Refactored Infantry Sell Value Calculation to Include Unit Quality Multipliers
+ PR #4582: Corrected New Presets, Added Missing Updated SPA Costs
+ PR #4583: Fixed Injury Fatigue Checkbox
+ FIX #4537: Updated Repair Tab Experience Level Requirement Text & Adjusted Font Sizes
+ FIX #4579: Infinite Loop when Bulk-Hiring at Impossible Skill Level
+ PR #4587: Fixed Missing String Format Key in Fatigue Messages
+ PR #4591: Added CamOps Planetary Condition Modifiers to Maintenance Checks
+ PR #4595: Fixed Null Check for Education Tag Alongs
+ PR #4596: Added Personality Characteristics and Loyalty to Personnel Tab
+ PR #4597: Updated Person View and Personnel Tab to Better Support Differing Screen Sizes
+ PR #4609: Integrated Academy Information into Interstellar Map Tab
+ FIX #3920: Fixed Shares Payouts for Early Contract End, Refactored Shares Percentage Fetching to Further Detach System from AtB
+ FIX #4615: Added Missing Maintenance Planetary Modifier Text
+ FIX #4605: Overhauled CamOps Unit Reputation Calculations and Report
+ FIX #4618: Added Sale Buttons to Parts in Use Dialog
+ FIX #4637: Fixed Text Placeholders in CamOpsReputation.properties
+ FIX #4636: Renamed StratOps Personnel Market to Campaign Ops to Reflect Rulebook Reorganization
+ FIX #4611: Minor Preset Updates
+ PR #4614: Updated BA Qualification Start Years
+ PR #4616: Added Intelligence-based XP Cost Multiplier
+ PR #4617: Added Support for Handling Medical Discharge
+ FIX #4619: Restored adminXPPeriod Option Parsing
+ PR #4620: Fix hyperlink issue in payment text
+ PR #4621: Improved Edge Trigger Unmarshalling
+ FIX #4624: Refactored Years of Service Calculation for autoAwards Time Awards
+ FIX #4625: Removed Loyalty Change Notifications for Campaigns with Loyalty Disabled
+ PR #4631: Added Entrance Exams for Prestigious Academies, Updated Education Module Documentation
+ PR #4633: Refactored Force Commander Logic & TOE Information Display
+ PR #4634: Refactored Unit getCommander() Method
+ PR #4638: Adjusted Objectives Pane to Use Client Theme Colors and Added Normal Play Usage
+ PR #4639: Fixed Grammar in Personality Characteristic Descriptions
+ PR #4641: Implement negotiation for salvage terms
+ FIX #4645: Fixed Weekly Reputation Recalculations
+ FIX #4643: Fixed Copy-Paste Error in End Mission Prisoner Nag
+ PR #4648: Refactored AutoAwardsController and Fixed Scenario Awards Support
+ PR #4650: Removed unused import of LogManager and corrected the import path for Intelligence
+ PR #4640: Implemented Random Mercenary Company Name Generator
+ FIX #4654: Added Checks for Scenarios with Null Start Dates within Objectives Panel
+ FIX #4651: Fixed Support Rating Administration Requirements Calculations
+ FIX #4656: Fixed Intelligence XP Cost Calculations and Minor Logic Issues
+ FIX #4660: Added missing angle bracket in Independent Command Rights tooltip text
+ FIX #4663: Reverted change to find parts by name when selling from parts in use
+ FIX #4664: Added clearance of enemy name, when changing enemy code
+ FIX #4666: Added Check for Null Crew When Determining Force Leader
+ PR #4673: Added Conditional Check Before Showing 0 Personnel Eligible autoAwards Dialog
+ PR #4674: Fixed NPE in CamOps Mission Date Calculation
+ PR #4677: Update CamOps Personnel Market to Properly Not Generate Personnel on a roll of 7
+ PR #4678: Fixed Incorrect Variable in Education Failed Application Report
+ PR #4679: Refactored DropShip Bonus Calculation Logic
+ Fix #4608: Relocate some methods and remove bad Part casting
+ PR #4684: Refactored Personality Generation and Education Level Assignment
+ PR #4685: Fixed NPE in AutoAwardsController
+ PR #4688: Temporarily hide sell buttons from parts in use dialog (work in progress not ready for release)
+ PR #4610: Added Faction Event Changes from Shattered Fortress
+ PR #4686: Adjusted CamOps Personnel Market to Refresh Daily
+ PR #4692: Updated Map Colors to Match Official Colors Where Known
+ PR #4696: Add current edge total to the tech information
+ PR #4705: Remove unnecessary faction era modifier warning
+ PR #4716: Updated Campaign Presets
+ PR #4718: Added StratCon Introduction Promo on Campaign Start
+ FIX #3769: Fixed Skill Level Retrieval Method in AtBDynamicScenario
+ FIX #4709: Fixed Maintenance Interval Calculations
+ PR #4715: Updated Default Repair Sites
+ FIX #4622: Set Minimum Size for CustomizePersonDialog UI elemen
+ FIX #4713: Fixed Recursive Node Reader in Force.java
+ FIX #4728: Safety getBay, add unit test, turn down logging in one location
+ FIX #4729: Simplified NullPointerException Message in DataLoadingDialog
+ FIX #4738: Fixed NPE in getEligibleCommanders
+ FIX #4742: Fixed Unmarshalling of daysSinceMaintenance
+ PR #4758: MHQ side of fix for MHQ 4755: NPE when opfor has no faction code
+ FIX #4697: Refactor salary editing logic and prevent NPE
+ PR #4690: Corrected Experience Generation Logic and Refined Campaign Options GUI

0.49.20 (2024-06-28 2100 UTC) (THIS IS THE LAST VERSION TO SUPPORT JAVA 11)
+ PR #4005: Code internals: DialogOptionsListener update
+ PR #2997: Story Arcs Basic Architecture
+ FIX #4017: Space and Low Atmosphere not saved to xml, when started game after load the correct board type was to megamek
+ PR #3928: add glare and solar flare odds to TerrainConditionsOddsManifest.xml file
+ PR #4033: Introduced a New Morale Level to Curb Invincible Morale Spikes in AtB & StratCon
+ Fix #3359: Added Ability to Order Impossible TN Parts from Acquisitions Dialog.
+ PR #3969: Added Nag Dialog for Exceeding Cargo Capacity While Destination is Set
+ Fix #3938: Added CamOps Rank Salary Multipliers
+ PR #3924: Fatigue GUI Support and Rebalance
+ PR #4059: Fix unit tests on Large Craft Bays
+ PR #4037: Better Randomness in BotForceRandomizer
+ PR #4026: Refactor ChoiceStoryPoint and NarrativeStoryPoint with underlying abstract DialogStoryPoint class
+ PR #3980: Improved CamOps Unit Rating Handling Within Clamp
+ Fix #3931: Add new Scenario features to CustomizeScenarioDialog
+ PR #4041: Updated isChild()
+ Fix #4080: Updated Tooltips for the Marriageable & Trying to Conceive Flags
+ Fix #4083: Added Customizable Log Display Settings to Campaign Options
+ Fix #4088: MM code adaptation for boards validation
+ PR #4087: Reintegrate Pay Multiplier into Salary Calculation
+ PR #4095: Restored ranks.xml
+ PR #4094: MegaMek code adaptation
+ PR #4008: Added the Automatic Tracking of Award Eligibility and Additional Award Enhancements
            Very Important to read the documentation on this feature (See Docs folder)
+ PR #4106: Use tabs in customize scenario dialog
+ PR #4105: Updated Post-Scenario Logging for Prisoners
+ PR #4104: Fixed Post-Scenario Tracking System's Handling of Multiple Personnel in autoAwards
+ PR #4102: Fixed Award Tier Count Calculations in PersonViewPanel
+ PR #4093: Added Negotiation and Scrounge Skill Settings for Administrator Personnel
+ PR #4054: Added Life Paths Campaign Options Tab, Added Education Module
            Very Important to read the documentation on this feature (See Docs folder)
+ PR #4114: Additional Education Module Bug Fixes
+ PR #4115: Fixed Award Image Display in Person View
+ PR #4116: Added ability to Pass CamOps Fatigue to MegaMek
+ PR #4117: Even More Education Module Bug Fixes
+ PR #4118: Added autoAwards Support for the Education Module
+ PR #4119: Added Reeducation Camps to Education Module, Replaced Placeholder Academy Descriptions
+ PR #4129: Correcting a bunch of spelling errors and typos
+ PR #4101: Replaced Retirement System with Turnover and Retention Module
            Very Important to read the documentation on this feature (See Docs folder)
+ PR #4124: Fixed Award Eligibility Tracker Issuing Double Scenario Kill Awards... again
+ PR #4125: Fixed Friendly Personnel Missing Post-Scenario Scenario Credit
+ PR #4127: Fixed Clan Creche Graduation in Education Module
+ PR #4136: Updated Scenario Modifiers to More Consistently Contribute to Map Size
+ PR #4137: Tied StratCon Force Generation BV Allowance to AtB Difficulty Option
+ PR #4140: Added Dedicated Awards Panel to Personnel Tab of Campaign Options
+ PR #4141: Fixed Used Parts Value Multipliers Incorrectly Resetting to 0
+ PR #4142: Added No Commander Nag Dialog
+ PR #4143: Adjusted Founder Turnover Modifier & Updated Documentation for Turnover and Retention Module
+ PR #4144: Changed "Operational Victory Points" to "Scenario Victory Points"
+ PR #4145: Reversed Order of Personnel Logs, Renamed 'Personnel Log' to 'Personal Log'
+ PR #4146: Added Ability to Change Original Unit Assignment via Personnel Table
+ PR #4147: Set Default Edge Usage States to True
+ PR #4150: Added Unit Quality Parameter to addNewUnit Method and Related Tests
+ PR #4151: Updated Vehicle Gunner's Experience Level Calculation to Optionally Include Artillery Skill
+ PR #4153: Added Font Color Options to MHQ Options for Negative, Positive, and Warning Events
+ PR #4126: Added Ability to Manually Edit Education Level to Edit Person View & Fixed Minor Bugs
+ PR #4133: Implemented Basic Tax System, Profits Calculations, and Minor Financial Term Changes
+ PR #4134: Updated Menu Labels and Tooltips for Better Clarity and Grammar
+ PR #4135: Added Birthday Announcement Options
+ PR #4138: Added Scenario Modifier Options to Campaign Options
+ PR #4139: Added Second Chance Caste to the Education Module for Warrior Caste Washouts
+ PR #4149: Added Automatic Bonus Parts Exchange at Contract End, Added Bonus Parts Display to Mission Stats Panel
+ PR #4152: Updated Parts Acquisition Dialog in Repair Tab
+ PR #4156: Replaced Uses of Font Color 'Red' with New MekHQ Font Color Option Call
+ PR #4157: Replaced Uses of Font Color 'Green' and 'Orange' with New MekHQ Font Color Option Calls
+ PR #4162: Updated Tooltip Text for Contract Command Rights to Include Clearer Game Mechanics
+ PR #4165: Added GM Hire & Fixed Skill Level Options to Bulk Hire Dialog
+ PR #4166: Added Campaign Option to Disable Salary Increases from Secondary Roles
+ PR #4167: Fixed Missing Personal Log Messages for Resign, Desert, and Defect
+ PR #4168: Updated Turnover Frequency Logic in Turnover and Retention Module
+ PR #4169: Streamlined Management Modifier Calculations in Turnover and Retention Module
+ PR #4175: Removed Flavor Text from Breach of Contract Departure in Turnover and Retention Module
+ PR #4176: Turnover Target Number Revision & Updated Documentation
+ PR #4177: Fix NPE Resulting from Null Recruitment Date
+ PR #4158: Added Campaign Option to Randomize New Unit Quality
+ PR #4172: Implemented More Education Module Bug Fixes
+ PR #4174: Fixed Payout of 0 c-bills Causing Soft Lock in Turnover and Retention Module
+ PR #4178: Updated Family Modifier Logic, a Warring Faction Modifier, in Turnover and Retention Module
+ PR #4183: Fixed Multi-Person Original Unit Assignments in Personnel Market & Interactions with Turnover and Retention Module
+ PR #4173: Added Multiple Turnover and Retention Module Improvements
+ Fix #4182: Added Nag to Alert Users at Contract End fix
+ PR #4187: Restored Missing Code for Scenario Modifier Options & Campaign Option Layout Tweaks
+ PR #4188: Added Campaign Start Date Logging to Campaign
+ Fix #4203: Fixed Monthly Unit Market Incorrectly Filtering Out Vehicles
+ PR #4205: Fixed bug in Company Generator, add word Dragoon in front of Dragoon rating.
+ PR #4202: Added Parsing for "campaignStartDate" on Campaign Load
+ PR #4201: Fixed Intersected Conditions in CustomizePersonDialog.java
+ PR #4199: Updated PersonnelTableMouseAdapter to Support Enrolling Multiple Personnel
+ PR #4197: Updated Default Support Personnel Counts in Company Generator
+ Fix #2085: Added Variable Unit Quality to Unit Markets and Updated Unit Market Logic
+ Fix #2405: Added Variable Unit Quality to Salvaged Units
+ PR #4208: Added Numerous Improvements to the Turnover and Retention Module
+ Fix #4210: Rolled Back 'overrideBv' XML Tag, Fixing Non-Random Scenario Modifier Forces Incorrectly Generating Random Mechs
+ PR #4215: Fixed Handling of autoAwards Post-Scenario Kill Tracking
+ PR #4216: Converted Shares Payouts to Use Profits Not Net-Worth
+ PR #4217: Temporarily Removed Clan Support from Education Module, Refactored Remaining Code
+ PR #4218: Added Campaign Option to Control CamOps Unit Rating Within Clamp
+ Fix #4057: Could not find a mech summary
+ PR #4237: Added Prestigious Academies (A-A)
+ Fix #4235: Fixed Invalid Parsing of Early Childhood when Loading Personnel
+ PR #4242: Added Prestigious Academies D-F
+ PR #4246: Added Prestigious Academies G-J
+ PR #4248: Fixed Missing Qualification from James McKenna University
+ PR #4224: Corrected Condition for Enabling Prestigious Academies
+ PR #4225: Adjusted Condition for Setting campaignStartDate
+ PR #4226: Updated StratCon Font Colors to use New Font Color MekHQ Options
+ PR #4227: Updated Unit Market Descriptions & Refactored Unit Market Prices
+ PR #4229: Updated Child Education Level Handling & Academy Name Generation
+ PR #4230: Updated Fatigue Display Calculations in PersonViewPanel
+ PR #4231: Added Nag for Invalid Faction & Updated Missing Federation Commonwealth Start/End Date
+ PR #4232: Updated Loyalty Handling for Reeducation Camps
+ PR #4233: Fixed and Enhanced FactionHunterAwards Processing
+ PR #4234: Fixed Total Bonus Incorrectly Applying Repeated Division in Turnover Dialog
+ PR #4251: Adjusted Step Size for Fixed Map Chance AtB Option
+ PR #4252: Added 'getCurrentPrisoners' Method, Fixed Cargo Capacity Nag Dialog
+ PR #4253: Added Option to Restrict AtB Personnel Market to Hiring Halls Only
+ PR #4254: Updated Contract End Dialog Message
+ PR #4255: Relabeled Ally & Enemy Rating in AtB Contract Market to Improve Clarity
+ PR #4256: Fixed 'Advanced Infantry Graduate' Qualifications in Prestigious Academies Missing Start Date
+ PR #4257: Adjusted Curriculum XP to Use a Fixed Value Instead of Dynamic
+ Fix #3974: Add facility description capability to StratCon
+ PR #4261: Fixed Campus Name in Education Module
+ PR #4262: Separated Officer and Enlisted Curriculums, Corrected Local Academy Data
+ PR #4263: Inverted Management Skill Modifier in RetirementDefectionTracker
+ PR #4264: Updated Education Tooltip Properties to Better Handle Mass Enroll
+ PR #4267: Replaced Non-Universal ASCII Arrow with Braces in Turnover Dialog
+ PR #4271: Corrected Scenario BV Allowance Calculations for Scenario Modifiers
+ PR #4272: Updated Turnover & Retention Documentation
+ PR #4273: Corrected Dialog Option for Invalid Faction Nag
+ PR #4275: Fixed Original Unit Value Being Deducted from Payout Sum When Personnel Resign/Retire
+ FIX #4277: enable new network creation for units not in a network
+ FIX #4279: Added Check for 'dead' Status in Various Personnel Filters
+ PR #4282: Fixed Graduation Event Failing to Correctly Trigger autoAwards
+ PR #4285: Fixed Commanders Incorrectly Displaying 0 Loyalty
+ PR #4286: Numerous Corrections to the Prestigious Academies
+ PR #4287: Added More Education Module Fixes
+ PR #4274: Added 'Override Requirements' Campaign Option for Education Module
+ PR #4291: Added Clan Adoption (Abtakha)
+ PR #4292: Switched Loyalty Rating from Static to Dynamic
+ PR #4294: Added Prestigious Academies K-M
+ PR #4295: Added Prestigious Academies N-P
+ PR #4301: Add handling for new save-time exception added by fixes to MML 1537
+ PR #4281: Added Population Check to Education Module
+ PR #4299: Extended 'Hiring Halls Only' Personnel Market Option to Capital Planets
+ PR #4300: Revised Tuition and Faction discount Calculations
+ PR #4302: Added Prestigious Academies R-T
+ PR #4304: Added Prestigious Academies U-W
+ PR #4306: Fixed & Optimized Total Profits Calculation & Removed Tax Exemptions
+ PR #4307: Fixed Faction Discount to Tuition, Fixed autoAwards Triggering when Personnel Fail to Graduate
+ PR #4308: Fixed Administrative Capacity Displaying while Turnover is Disabled
+ PR #4309: Updated Education Module Documentation, Restored Reeducation Camp Dropout Functionality
+ PR #4164: More detailed auto-selection of bombs
+ PR #4312: Young wolves art update
+ PR #4313: Updated Campaign Options Settings to Disable New Components by Default

0.49.19.1 (2024-05-14 1800 UTC)
+ Milestone Release. Backported fixes.

0.49.19 (2024-04-19 2030 UTC)
+ Bug #3958: No selling units in scenario resolution if campaign disallows selling
+ Fix #3949: Custom ScenarioObjectives do not change ScenarioStatus in ResolveScenarioWizardDialog
+ PR #3953: Add disabled option for Personnel Market
+ PR #3956: Change ransomed unit buttons to sold unit button in scenario resolve dialog
+ PR #3942: Added Nag Dialog for Prisoners of War Outside of Contracts
+ PR #3845: Adaptations for Adding Clan Personnel Tracking to MegaMek
+ Fix #3775: Non-superheavy Tripods can now be assigned crews; pilots can now be assigned to SH and Tripods in the personnel tab
+ Fix: #3848: Unable to assign Aerospace units to a transport in the TO&E
+ Fix: #3856: Display bug in 'Basic Unit Information', doesn't show aerospace units
+ Fix: #3815: StratCon Modifier BadEvent is broken and doesnt do anything
+ PR: #3874: Fixes MegaMek #4464 - StratCon Mapgen Fix
+ PR: #3866: Fixed Typo and Removed Indents
+ Data: #3865: 499 new callsigns
+ PR: #3878: Interstellar Map Hiring Hall Highlight
+ PR: #3869: Fix issue #3839 to prevent loading clientsettings.xml instead of most recent campaign save
+ Fix #3730: Names of Victory Points (Stratcon)
+ PR #3867: Adjusted Retirement TN and Payout Values
+ Fix #3877: MekHQ units aren't defaulting to active probes for sensors
+ Fix #1812: AtB/StratCon] Base Attack (Defender) Objective Changes
+ PR #3892: Corrected Typo in Mass Repair Dialog
+ Fix #2990: Stratcon draw counts as loss
+ PR #3895: Correct Starting Cash Dice Count in Company Generator
+ PR #3900: Disconnect quietly from GameThread for MekHQ
+ PR #3834: Update planetary conditions chance logic
+ Fix #3803: MekHQ fix for WOB.pm/.PM mismatch and missing parent faction check
+ Fix #3932: Added Nag for Wounded Personnel without Doctor
+ Fix #3890: Add Tech/Vessel Column to Tech Skills View
+ PR #3951: Add OperationalVP variable to CommonObjectiveFactory.java (prep for later work)
+ Fix #3925: update Aerospace handling and reporting in MHQ (for #3882)
+ PR #3930: Prevent advancing day with pending vanilla scenarios
+ PR #3937: Added Nag for Wounded Personnel without Doctor
+ PR #3901: add lances to the force string when sending data to megamek for bot forces
+ PR #3922: Add missing cockpit costs and weights
+ PR #3944: Added Nag Dialog for Pregnant Combatants
+ Fix #3943: Unmaintained Unit Nag Dialog Suppressed for Units set to Salvage
+ PR #3933: Fixes for #3729,#3817,#3753: Clamped Unit Rating Mod for CamOps (redux)
+ PR #3923: Hide Toughness When 0
+ PR #3915: Added Dialog to Confirm New Campaign (redux)
+ PR #3908: Adjusted Default Tech Counts
+ PR #3967: Adjusted Zoom Speed on Interstellar Map Panel
+ Fix #3348: Added Ability to Collapse/Expand Logs, Missions and Kills in Personnel Unit Screen
+ PR #3970: Reduced Personnel Table Right-Click Menu Clutter
+ Fix #3981: Removed Unnecessary Error Log
+ PR #3988: Added Scenario & Mission Tracking to Kills, Added Ability to Assign Kills to Scenario and/or Mission
+ Fix #3989: Fixed Ship Search Overvaluing Ultra-Green Personnel
+ PR #3996: Add new player deployment variables to Scenario
+ PR #3973: Move new lance creation to AtBGameThread
+ Fix #3978: Fix a bug with saving
+ PR #3983: Load bot entities in the chat lounge
+ PR #3991: Add all deployment variables to BotForce
+ Fix #3767: NPE while scouting Stratcon map due to non-applicable SPAs for enemy force
+ PR #3997: Set default MHQ theme to match MM GUIPreferences default (Flat Darcula currently)
+ Fix #4002: Infinite loop when assigning SPAs to enemies from generated Scenario locked game UI
+ PR #4003: Fixed Untreated Personnel Nag Triggering for Prisoners.

0.49.18 (2024-02-17 1800 UTC)
+ PR #3805: Adaptations for the Internal Bomb Bay quirk
+ PR #3801: New StratCon Scenario Modifiers (Thanks Thom293)
+ PR #3788: Adjust campaign creation dialogs to have correct jdialod owner
+ Fix #3540: Manually set TO&E force commander
+ PR #3818: MUL parser updates
+ PR #3816: Show if unit is in repair or salvage mode in repair bay.
+ PR #3823, #3827, #3833: Rework of the internal representation of Armor
+ PR #3826: Adaptation to Mek Clan name separation in MM
+ Fix #3740: Consistent messaging in Daily Activity Log: ComStar bill vs. C-Bill
+ PR #3821: Add max contract salvage percentage to campaign options
+ Fix #3763: Reversing quality names in unit set quality GM menu
+ Fix #3194: Awarding non-stackable medals to multiple people
+ Issue #3781: Force commanders can be picked from among highest-ranking individuals
+ Fix #3843: Fix chassis lookup
+ Fix #3842: Can't load prefab campaigns
+ PR #3849: StratCon Heavy Battles, by PhoenixHeart.



0.49.17 (2023-12-31 1900 UTC)
+ No code added

0.49.16 (2023-12-30 2200 UTC)
+ PR #3771: Add "children" filter to personnel tab
+ PR #3780: Support for Beast Mounted Infantry

0.49.15 (2023-10-21 1530 UTC)
+ PR #3735: Maintenance cost shown in whole C-Bills
+ Issue #3741: Stratcon fixes
 - Improve contrast between revealed/unrevealed hexes
 - Generate scenario using default temp mappings when facility-specific mappings aren't present
 - fix missing badlands image
 - definition file paths are now linux-friendly
+ Issue #3725: Improve performance when searching for parts using "planetary acquisition"
+ Issue #2854: Implemented CamOps errata for avionics repair times
+ PR #3756: Tech level filtering in the unit selector dialog has been corrected
+ Issue #3747: Unable to Assign Pilots to Tripod Mechs
+ PR #3766: weight calculation for spare mech locations
+ PR #3768: Arano Restoration Campaign - Planetary Control

0.49.14 (2023-07-28 2100 UTC)
+ PR #3676: Gradle build fixes
+ Issue #3682: Prevent NPE when changing bot config
+ Issue #3683 - fix issue preventing loading saved campaigns containing MASC
+ Issue #3621 - prevent NPE completing ship search immediately after loading campaign
+ PR #3692: Adaptations to MM's #4474 (BV calculation and reports update)
+ Issue #3402, #3715: Only hostile units are now displayed on the killboard during scenario resolution, Stratcon fixes
+ PR #3694: New StratCon feature - tracks now have individual terrain hexes (with graphics) and average temperatures;
    the terrain influences the map presets used for tactical battles; temperature is passed to megamek (may be hot!)
+ PR #3724: "Clan Personnel" special flag now correctly sets the person's clan status
+ PR #3731: Fix nightly build from a missed method rename in MegaMek.
+ Issue #3713: allied turrets have upgraded network security; defeat in evacuation scenarios results in facility capture instead of destruction

0.49.13 (2023-05-23 2000 UTC)
+ Data: updates to the Stratcon FAQ now version 2.3 in docs\atb folder.
+ PR #3618: Campaign Options: Properly Disable Retirement and Dependent Options On Preset Load
+ PR #3619: Campaign Options: Properly Disable Contract Market Pane based on AtB Selection
+ Issue #3634: Re-enable Mass Mothball dialog
+ Issue #3654: Engines can be swapped again in meklab
+ Issue #3652/3629: Addressed errors loading campaigns with pending special AtB scenarios
+ Data: Improvements to FedCom Civil War Planetary Control
+ Issue #3502: Campaign Options: Improve Maximum Acquisition Per Day Text and Tool Tip Text
+ PR #3662: Update refit classes based on CamOps
+ Issue #3632: [Stratcon] Text clarification regarding airborne dropship modifier
+ PR #3663: Properly classify CASE refits
+ Issue #3600: [Stratcon] Regenerating bot forces no longer duplicates displayed scenario objectives
+ PR #3665: Stratcon Hidden Facility Modifier Fix

0.49.12 (2023-03-04 2200 UTC)
+ Issue #3345: Rename Gunnery/Protomech to Gunnery/ProtoMech
+ Issue #3541: Maintenance Extra Time Doesn't Show For Mothballing, Activating, and Mothballed Units
+ Issue #3542: Remove Unit Market Offers That Fail to Parse
+ Issue #3553: Migrate Turn Timer Game Option
+ Issue #3436: Add StratCon Preset
+ Issue #3558: RATs Are Used Outside of AtB
+ PR #3580: Personnel Table: Add Founder Column to Biographical Information View
+ PR #3574: Fixing Support VTOL Maintenance Time
+ PR #3579: Personnel Table Mouse Adapter: Add Founder to Spouse Selection Information
+ PR #3572: Adds Environmental Specialist Specialist
+ Issue #2482: Interstellar Map: Add Contract Search and Planetary Acquisition Radius Options
+ PR #3546: Campaign Options: Move Contract Search Radius and Variable Contract Length to Contract Market
+ PR #3551: Campaign Options: Fixing Financial Year Tool Tip Option Typo
+ Issue #3554: Null Protecting MechSummaryCache Return
+ PR #3557: Yearly Retirement Nag Now Follows Campaign Options
+ PR #3561: Campaign Options Dialog: Fixing Random Retirement Panel Name
+ PR #3563: Base Components: Moving JDisableablePanel to MM
+ Issue #3569: Company Generation Dialog: Fixing Warning Option Names
+ Issue #3573: Null Protect Adding Allied Entities to an Objective
+ Issue #3576: Prevent Ultra-Light and Superheavy Scenario Assignment OutOfBounds NPEs
+ PR #3581: Personnel Table: Adding Flag View
+ Issue #3582: Company Generator: Prevent Preset From Loading in Older Versions
+ Issue #3583: Campaign Preset: Prevent Preset From Loading in Older Versions
+ PR #3586: Campaign Ops Unit Rating: Properly Calculate Admin Personnel Numbers
+ PR #3589: Phenotype Enum: Migrating Uses to Simplification Methods
+ PR #3590: Fixing New Campaign SPA Options Reset
+ PR #3591: Use JFrame Instead of Frame as Frame has Accessibility Issues
+ MM Issue #4098: Adding Sprite Camouflage and Damage Export Options
+ PR #3550: Initial Swapovers to allow for Legendary and Heroic Skill Levels
+ Issue #3318: Add manual personnel payments that generate Finance debit
+ Issue #3543: Cleaning up some medal award images
+ PR #3603: News Update
+ Issue #3592: Handling Procration for Returning Pregnant Personnel
+ Issue #3607: Properly Load Support Edge Option Text
+ Issue #3605: News Properly Shows in Advance Days Dialog
+ PR #3614: Unit Table Mouse Adapter: Only Allow Unit Assignments for Available Units
+ PR #3612: Unit Market Pane: Fixing Missing Table Name
+ Issue #3601: Fixing Nag Display and Specified Description Text
+ Issue #3599: Prevent Null Entity Generation Scenario Creation NPEs
+ Java 17: Manifest File Add-Opens

0.49.11 (2022-12-22 1500 UTC)
+ PR #3453: Remove restriction limiting generated/dynamic Scenarios to the current Campaign Week
+ PR #3450: Base Components: DefaultMHQScrollablePanel
+ PR #3482: Infantry refactor adaptation
+ PR #3486: Fixes issue where training ammo was affected by the parts cost multiplier
+ PR #3487: No longer attempt to include transport costs in contract costs if pay for transport is disabled
+ Issue #3478: Added "Partial Success" contract outcome option
+ PR #3466: Adding Faction Data Validation to Campaign Options Pane
+ Random Death: Fixing recommended type to Exponential from erroneous Percentage
+ PR #3499: MHQXMLUtility: Refit Swapover
+ PR #3500: MHQXMLUtility: Campaign: Removing duplicated fields
+ PR #3507: New Campaign Project: Adding Separate New Campaign Initialization Messages
+ Issue #3473: Load Default AtB Config When Custom Config Cannot Be Parsed
+ Issue #3489: Adding Small Craft and DropShip Transport Support
+ Issue #3492: Removing Cached ToolTip Portraits between MM Launches
+ Issue #3472: AdvanceDaysDialog: Replace Advance to New Decade with Advance to New Quarter
+ Issues #2467, #3483: Fix Part Store Battle Armour Tech Introduction and Clan Filtering
+ PR #3516: Company Generator: Adding Faction Options
+ PR #3511: Contract Market: Adding Transit Time and Estimated Profit Columns
+ PR #3501: MHQXMLUtility: Parts Swapover and Removing Deprecated Method Uses
+ PR #3520: Standardize Scenario and Mission naming so they no longer have displayed overlap
+ Issue #1858: Sandblaster can now be trained
+ PR #3529: Player Java 17 Support
+ Issue #3524: Fixing Missing Federated Commonwealth Planetary Events
+ PR #3534: Scenario Template Editor: Fixing Scrolling Intervals
+ PR #3535: MRMS Dialog: Fixing Scrolling Intervals
+ Issue #3373: Company Generator: Parts No Longer Go Missing After Unit Removal Before Reload
+ Issue #3435: Company Generator: Fixing Preset System
+ PR #3538: Data Loading: Don't Override the Selected Date
+ Issue #3389: Personnel Table: Sort Age Using Birthdate
+ Updating to Apache Commons Text 1.10.0 from 1.9
+ Updating to Commonmark 0.21.0 from 0.19.0
+ Updating to FlatLAF 2.6 from 2.4
+ Updating to JAXB Runtime 4.0.1 from 4.0.0
+ Updating to Joda Money 1.0.3 from 1.0.2
+ Updating to Joda Time 2.12.2 from 2.11.1
+ Updating to JUnit 5.9.1 from 5.9.0
+ Updating to Launch4j 2.5.4 from 2.5.3
+ Updating to Log4j 2.19.0 from 2.18.0
+ Updating to Mockito 4.10.0 from 4.6.1
+ Updating to Mockito JUnit Jupiter 4.10.0 from 4.6.1

0.49.10 (2022-09-12 1500 UTC)
    NO CHANGES FROM 0.49.9

0.49.9 (2022-09-06 2100 UTC)
+ PR #3306: Swapping to a Single Retirement Campaign Report
+ PR #3311: MHQXMLUtility: Fixing Refit Filename and Campaign XML Custom Unit Name escaping
+ PR #3261: Fixing all Assert Usages
+ PR #3156: New Campaign Project: Improved Loading Stages
+ PR #3334: Finances: Fixing Missing Options Handling
+ PR #3338: CampaignGUI: Fixing Campaign Save Resource Leaks
+ PR #3339: Fixing Try With Resources Resource Leaks
+ Issue #3229: Can now train Astech and Medtech skills in AtB for 5xp
+ Issue #3343: Mass Training Dialog: Properly Handle Skills With Training Disabled
+ PR #3344: Ignore End Date for Active Contract Scenario Assignment
+ PR #3340: Fixing Close Exists Resource Leaks
+ Issues #3346/3347: CustomizePersonDialog: Fixing Skills and Abilities Scroll Increments
+ Issue #3362: CampaignOptionsPane: Personnel Tab: Allow Horizontal Scrolling
+ Issue #2901: Removing IS Factions from Lupus Generation for 2860-3000
+ Issue #3370: Retirement: Fixing missing s in report format
+ Issue #3372: Fixing Campaign Loan Report Issues
+ Issue #3375: Export MUL File Exports a MUL Per Player
+ PR #3337: Testing: Heavily Expanding Personnel Unit Testing. Fixing Civilian Role Comparison, Loan Week Calculation, and Pregnancy Week Calculation.
+ Issue #3291: Fixing No Exclusive Bloodnames Bloodname Generation Exception
+ PR #3399: Fixing Single Entity MUL NPE with Null Campaign
+ Issue #3408: Player-controlled DropShips now properly register damage on post-battle resolution screen
+ Issue #2791, 3225: User is now able to delete scenarios from both briefing tab and StratCon map using GM mode
+ RFE #3410: Scenario templates can now load force definition from fixed MUL file; must be located in data/scenariotemplates/fixedmuls
+ PR #3419: Moving Financial Institutions to Data
+ PR #3417: Scenarios can now subtract money as a "reward" when defining loot (to simulate drop costs/entry fees/etc)
+ PR #3426: Canceling out of GM -> Set Unit Quality dialog no longer generates an error message
+ PR #3431: Base Components: Adding AbstractMHQScrollablePanel and Fixing Company Generation Options Dialog Scrolling
+ PR #3424: Properly fail to load a Campaign when the version can't be parsed
+ PR #3445: Individual units contribute to BV/unit count for OpFor budger
+ PR #3446: Company Generator: Improving Missing Force Icon Handling
+ Updating to Gradle 7.5.1 from 6.7
+ Updating to grgit 5.0.0 from 4.1.1
+ Updating to FlatLAF 2.4 from 2.2
+ Updating to Commonmark 0.19.0 from 0.18.2
+ Updating to Log4j 2.18.0 from 2.17.2
+ Updating to Joda Time 2.11.1 from 2.11.0
+ Updating to Mockito 4.6.1 from 4.5.1
+ Updating to JUnit 5.9.0 from 5.8.2

0.49.8 (2022-05-27 1430 UTC)
+ PR #3117: Adding Build-Date to the Manifest File
+ PR #3115: Fixing MekHQ's Javadoc Build
+ PR #3130: Fixing Unit Order File I/O Copypaste Bug
+ Issue #3097: Adding Medical Dialog Handwriting Font Selection Option
+ PR #3137: Fixing the final two LGTM issues
+ PR #3113: AbstractIcon: MekHQ's Preferences Now Write to MekHQ's File
+ PR #3123: Company Generator: Adding MekWarrior Callsign Generation Option
+ Issue #3132: Adding Entity Generation Null Protection for Officer Duel Scenario
+ PR #3105: Base Components: CompleteMissionDialog Rewrite
+ Issue #2877: Part XML File I/O using MHQXMLUtility
+ Issue #3143: Choose splash image and sizing based on dpi scaled sizes
+ PR #3161: Fixing two accidentally kept negations for Random Dependents Removal
+ PR #3159: AutosaveService: Fixing Two Assert Uses
+ Issue #3153: Adding Verbose Planetary Acquisitions Reporting Save Game Warning
+ Issue #3146: Fixing NPEs in Campaign::getForceFor to handle NPE raised from unit assignment
+ PR #3163: Campaign Options Dialog: Fixing Scrolling Issues
+ Issue #3185: Fixing Ransom With None Skill Experience
+ PR #3186: Fixing Person null portrait exception handling
+ PR #3192: GUI Menu Bar: Adding Accelerators to Menu Items
+ PR #3182: Fixing Export Units with no units export typo
+ PR #3204: Autosave: Fixing resource leaks and nullability
+ PR #3181: TransactionType: Alphabetical Options Rework
+ Data: Adding UlyssesSockdrawer Chaos Campaign Guide.
+ Issue #3196: Fixing Remove Unit NPE
+ Issue #3207: Hangar Report: Adding Missing Ultralight IndustrialMek Category
+ Issue #3211: Handling UnitTableMouseAdapter Bomb Bay Null Munition Types NPE
+ PR #3220: Fixing VTOL Pilot Assignment
+ PR #3221: Increasing Maximum Bulk Part and Personnel Purchase Quantity to 10k
+ Issue #3224: Personnel Modules: Death
+ PR #3238: Fixing MekHQ's log paths
+ Issue #3173: Hangar Table: Adding Crew State and Condition columns
+ Issue #2696: Adding Colouring to the Personnel Unit Assignment Menus
+ PR #3245: PersonnelTable: Fixing Dead and Absent Personnel Colour Usage
+ MML Issue #1094: Export/Print to PDF Results in Exception in Full Suite Build
+ Issue #3167: Fixing Board Utilities Exception on Scenario Start
+ Issue #3252: Fixing Retirement Table Column Pay Bonus Sorters and Default Return Values
+ PR #3254: Fixing Transaction Type Migration
+ Issue #3246: Adding Campaign Reports to Personnel Status Changes
+ PR #3250: Allow editing of base contract pay for AtB-style contracts in 'Edit Mission' UI
+ PR #3262: Contract Score now shows properly in AtB
+ Issue #3260: Clear Makeshift Clubs Upon Return To MekHQ
+ PR #3267: Add conventional fighters to AtB unit market
+ PR #3266: Adding Missing Retirement Civilian Error Logging
+ Modernizing Presets to 0.49.8 Standards
+ PR #3269: RandomOriginOptions: Fixing Specified System File Write
+ Issue #3270: Preventing RandomFactionGenerator Rebel Faction Target NPE from Null Faction Borders
+ PR #3276: Campaign Options: Renaming Chase Missions to the Proper Chase Scenarios
+ PR #3268: Personnel Modules: Migrate Retirement and Dependent Modules based on AtB Enablement
+ PR #3264: Connection Rework Phase 2.5: Adding Start Game Options for Low Resource Systems
+ PR #3106: Financial Terms: Fixing / Expanding Asset Terms, Fixing Loan Term Date Calculations, Adding Semiannual Term
+ Issue #3281: Preventing Contract Market No Selected Contract NPE
+ PR #3292: Prevent StratCon from generating scenarios on the strategic map when enemy morale is "rout".
+ Issue #3294: Unit Is Properly Removed after Black Market Swindle
+ Issue #3160: StratCon - Prevent "Good Intel" modifier from removing units that are scenario objectives
+ Issue #3289: AtB/StratCon - added adjustable setting to control likelihood of opposing force special pilot abilities (range from none to "everyone")
+ Issue #2612: Expanded StratCon FAQ Documentation
+ Issue #2973: StratCon - integrated command contracts no longer generate objectives other than "positive VPs"
+ Updating to JAXB 4.0.0 from 2.3.2
+ Updating to Launch4j 2.5.3 from 2.5.1
+ Updating to Apache Commons CSV 1.9.0 from 1.8
+ Updating to Log4j2 2.17.2 from 2.17.1
+ Updating to Apache Commonmark 0.18.2 from 0.18.1
+ Updating to Joda Time 2.10.14 from 2.10.13
+ Updating to JAXB Runtime 3.0.2 from 2.3.2
+ Adding JUnit Jupiter 5.8.2
+ Updating to JUnit Vintage 5.8.2 from JUnit 4.13.2
+ Updating to Mockito 4.5.1 from 4.2.0

0.49.7 (2021-12-18 0300 UTC)
+ PR #3043: Logging: Default Global Exception Handler and Standardized Legacy Logging
+ Issue #3040: Fixing Unit Icon Filename Write Copy/paste Error
+ Issue #3038: Fixing missing Personnel Table Integer Comparators
+ PR #3048: Fixing C3 filename
+ PR #2938: Initial MHQ Suite Locale Setup, Proper Date Localization
+ PR #2992: Personnel Modules: Retirement / Dependent Stopgaps: Expanded Options, Ability to Disable
+ PR #2856: New Campaign Project: Random Origin Options Rework
+ Issue #2974: Windows Build Unix Script MML Startup Script Missing
+ PR #3054: Ensure Proper UserData Folder Inclusions
+ PR #3055: Updating connectors to Randis IV and Collean, and removing duplicated data
+ Issue #2947: Reset Skill Minimum upon scrap
+ Issue #2897: Prevent Loading of parts with invalid part ids
+ Issue #2928: Return a Null Refit When The New Entity Can't Be Parsed
+ PR #3060: Add shifting wind direction and strength to Scenario
+ PR #3066: Add sucsId to planetary systems data
+ PR #3052: Abstract Icon: Force Icon Piece Cleanups
+ PR #3068: Change dates in system_events.xml to all have the same format
+ PR #3070: Fix faction codes
+ PR #3074: Updating Launch4j and GRGit to latest
+ Updating jFreeChart and Joda Time to latest
+ Updating Apache Commons Text to 1.9 and Apache Commons CSV to 1.8
+ Updating to Org.Commonmark 0.18.1 from Atlassian Commonmark 0.13.0
+ Updating to Mockito Core 4.2.0 from 4.1.0
+ Issue #3063: Increasing default Start Game Delay to 1,000 from 500
+ MekHQ Options: Defaulting New Day Force Icon Operational Status to True
+ Issue #3062: Preventing NPE when a Tech doesn't get returned by Campaign::getPerson
+ Issue #3075: Adding missing kills sorter
+ PR #3085: Integrate faction changes from 3151 SUCS data, removing PIND faction
+ PR #3086: Finishing PIND faction removal
+ Fixing JàrnFòlk and Fiefdom of Randis faction names
+ PR #3087: SuiteOptions: Naming standardization and finishing initial setup
+ PR #3091: Allow traitor units in scenarios
+ Issue #3072: Fixing (primarily) Early Era Force Generator Faction Generation NPE
+ Issue #3076: Add Paperdoll Fallback For Unimplemented Composite Handling
+ PR #3080: Fixing CancellationException During Cancelled Startup
+ PR #3096: Improved Initial Log Message
+ Issue #3102: Fixing Contract Completion Retirement ConMod
+ PR #3007: Skill Generation: Phenotype Bonus Applies to Proper Skills
+ PR #3020: New Campaign Project: Campaign Options Pane
+ Fixing Republic of the Barrens faction name
+ Fixing Starting Contract Count label so it says it's not implemented
+ PR #3033: New Campaign Project: AtB Company Generator
+ CampaignAnon Starter Guide v4.0, with New Campaign Project coverage
+ PR #3121: Replacing MHQ's Startup GUI with a modified version of MML's
+ PR #3122: Adding Font Directory Parsing

0.49.6 (2021-12-31 2200 UTC)
+ PR #2857: Personnel Status: Expansions for Random Death
+ PR #2933: New Campaign Project: Rename Origin Force Node With Campaign Name
+ PR #2951: AssignUnitToPersonMenu: Adding Missing Personnel Filters
+ Increased base RAM assignment to 2 GB
+ PR #2474: Copy C3 Master on Restore
+ PR #2952: Personnel Assignment Menus Performance Improvements
+ PR #2959: Finances: Fixing Various Property Issues
+ PR #2960: Campaign Options Dialog: Fixing Portrait Generation Property Issue
+ Issue #476: Log Entry for Personnel Moved In/Out of a ToE Force
+ Issue #2932, #2944: When assigning a vehicle gunner, don't assign them as a driver also.
+ Issue #2866: Actually replace VTOL rotors as opposed to just eating the part
+ MegaMek #3232, #3244: PersonnelOptions/PilotOptions Fix (Multiplayer Games and Saves should now work properly)
+ Issue #2962: AtB Campaigns Now Properly Load with Automatic or Tech Acquisition Skills
+ PR #2345: Refactor equipment unscrambling to make it testable
+ PR #2991: Updating Mockito to 4.1.0
+ PR #2986: Fixing Unit Market Preference Copy/Paste Error
+ PR #3002: Log4j2 2.17.1 Swapover From Log4j1 1.2.17
+ PR #3004: JUnit Update to 4.13.2 from 4.12
+ Issue #2863: Adding Dates Personnel Tab Filter, Displaying Dates, and adding Pregnancy Colour
+ PR #2851: Personnel Modules: Marriage: Modularization and Expanded Options
+ PR #2908: Personnel Modules: Divorce: Modularization, Random Divorce, Expanded Options, and Bulk Manual Divorce
+ PR #3017: PersonnelTableModelColumn Enum: Improved Personnel Comparator Usage, Other Personnel Tab Filter, Improved Column Uses for the Batch XP and Personnel Market Tables
+ Issues #347, #354, #2235, #2448: AbstractIcon: Force Icon Rework and Kailan's Pack Swapover
+ PR #2977: GitHub Actions: Adding Support For Multiple Java Distributions and Versions, with Temurin as our default
+ Issue #3023: Fix multiple situations where extremely low or high-skill units with multiple crew members would cause a lockup during scenario resolution
+ PR #3024: Improving Scenario View Graphics as part of migrating functionality from AtBScenario to Scenario
+ Issue #2983: Reordering spouse KIA logging so it is assigned to the correct person
+ Issue #2993: Fixing Duplicated Small Craft and JumpShip Pilot Assignment

0.49.5 (2021-11-06 1800 UTC)
+ PR #2777: RAT Tab: Separating RATs into their own Campaign Options Tab
+ PR #2493: Procreation: Modularization, Expanded Options, and Bulk Manual Assignment/Removal
+ Documentation: Windchild Docs folder, Updating Existing Docs
+ PR #2937: Fixing Finances Inline Date Format

0.49.4 (2021-10-30 1800 UTC)
+ Issue #274: Moving Era Definitions to Data
+ PR #2793: Expanded Finances Transaction Types
+ Issue #2798: Adding Total XP Earnings Tracking
+ PR #2818: ReportHyperlinkListener Parsing Bugfixes
+ Issue #2825: Individual Camouflage Bulk Assignment from Same Original Camouflage
+ Issue #2521: Star League Caches No Longer Generate in Pre-Spaceflight, Early Spaceflight, and Age of War Eras
+ Issue #2838: Turrets now generate with the proper faction and thus names
+ Issue #2841: Properly hide the MekWarriors grouping when using individual role filters
+ Issue #2747: Fixing StratCon Scenario Template Path Capitalization
+ PR #2847: Preventing Null Force Template Addition
+ PR #2849, 2846: Addressed multiple errors resulting in failure to generate aerospace scenarios
+ PR #2860: Unit Market properly initializes for new campaigns
+ PR #2861: StratCon Tab NPE
+ PR #2862: Removing Useless Shares Sorter
+ Issue #2865: Specialist Infantry Salary Multiplier
+ PR #2844: AbstractIcon: Force Camouflage: Layering and Properly Sending to MegaMek
+ Data: Adding UlyssessSockdrawer's excellent Co-op guide to docs folder.
+ Issue #2873: Part doesn't serialize brandNew flag
+ Issue #2878: Prevent DropShip bay doors from continuously breaking down when loading saves
+ Issue #1236: Adding full support for Tripod 'Meks
+ Issue #1420: Can No Longer Deploy a Person Multiple Times
+ Issue #2867: Making the default unit market type the Open market instead of the Employer Market
+ PR #2869: Serializing StratCon OpFor Skill and Quality
+ PR #2883: Monday Training XP Assignment on New Day instead of AtB Scenario Generation
+ PR #2889: Ransom is no longer automatically selected at 100% salvage rights
+ Issue #210: One Person will be Artillery Trained when hiring minimum complement for an artillery-armed unit
+ Issue #2567: AtB now follows the part acquisition skill option
+ PR #2884: Briefing Room: Print Sheets now prints sheets for all units in AtB
+ Issue #2496: Maintenance Properly Includes Unofficial SPAs
+ Issue #2809: Grounded DropShip scenarios will no longer feature immediately floating and crashing DropShips; will start
+ PR #2891: Maintainer Unofficial SPA
+ PR #2880: Standardized Suite Version Tracking
+ Issue #1793: Reports: AbstractDialog Swapover, GUI Code Isolation, Preference Bugfixes, and Code Standardization
+ Issues #1092, #1105, #1950, and #2695: Person/Tech to Unit and Unit to Person/Tech Assignment Menu Standardization
+ PR #2855: New Campaign Project: Campaign Preset Rework
+ PR #2912: Fixing an NPE in Personnel Filter Style
+ PR #2916: Dependents cannot have an assigned unit
+ PR #2915: AtB Dynamic Scenario: Fixing missing serialization on all non-map values
+ Issue #2918: AtBContract End Date Display Does Not Update on Contract Extension
+ Issue #2920: Full Swapover to MekHQ's PersonnelOptions over MegaMek's PilotOptions
+ PR #2921: Main GUI Bottom Line Formatting Issues: Missing Space and Standardizing Colon Bolding
+ PR #2924: SelectAbilitiesDialog: Adding SPA Display Name Sorting
+ PR #2930: Improving Client Unknown Phase Logging During Initial Connection

0.49.3 (2021-08-23 2000 UTC)
+ Issue #2679: Correctly show and apply overtime mod to multi-day rolls
+ Issue #2709: Two Scenario Date NPEs
+ Issue #2685: Preventing NPE when loading scenario save games
+ Issue #2609: Show which parts are blocking repairs
+ Issue #2707: Preventing text wrap in the person title JTable usages
+ PR #2718: Fixing Bulk Refit Complete/Cancel
+ Issue #2717: Advance Days Dialog no longer based on modality
+ PR #2716, 2727: StratCon - player DropShips will now be pulled into DropShip defense scenarios;
    more abstractly: capability to substitute player units for bot units in designated scenario force templates
    prevent "regenerate bot forces" button from displaying when editing completed scenarios
    allow contract completion for scenarios with remaining "fixed" objectives (useful for when the enemy morale goes to rout or you win a base of operations attack)
    explicitly show that objectives in defensive contracts must be held until contract completion
        fix clicked hex detection on StratCon map when viewing anything other than top left corner when map doesn't fit on single screen (smaller resolutions/bigger maps)
        added scroll pane to info panel in case it has more data than can be displayed (important on smaller resolutions)
        do not un-deploy force from track if it's assigned to a scenario on the track until the scenario is resolved one way or another
+ Issue #251: Force Generator Unit Generation Empty Unit Table Parent Faction Fallback
+ Issue #2736: Fixing Alternative Faction Code Generation by using correct ArrayList type
+ PR #2744: Mass Mothball Dialog: Fixing IndexOutOfBoundsException with no techs for a unit type
+ PR #2745: Fixing Two AtB Scenario View Panel NPEs
+ PR #2725: StratCon campaign state management: GM Tool to add VP/SP; Ability to convert VP to SP manually; Ability to convert SP to bonus parts; GM mode viewing of current track's "scenario spawn odds".
+ PR #2751: Fixing Astech Divide By Zero Errors
+ PR #2756, 2802: StratCon
    - Fix incorrect bot configuration in pursuit scenario that would cause it to bee-line for the opposite edge
    - When objective scenarios move, they will take their objectives with them
    - Strategic objective display improvement - color coding and symbols to indicate in-progress/complete/failed.
    - Prevent phantom scenarios from showing up in TO&E deploy menu for both forces and individual units
    - Removing a force that's assigned to a StratCon track will no longer cause the strategic map to fail to render
+ Issue #1098: Fixing Repair Tab Tech Order Options
+ PR #2478: Markets Tab and AbstractUnitMarket
+ Issue #2558: Adding Custom Messages for Dependant Joining/Departing the Force
+ Issue #1767: Adding Campaign Messages when gaining SPAs/Edge and Personnel Log Options for gaining Skills/SPAs/Edge
+ Issue #2771: Fixing Missing Current Daily Log on AdvanceDaysDialog Creation
+ PR #2769: New StratCon feature - sometimes (with configurable frequency), the generated maps will be replaced by a similarly sized user-made fixed map instead.
+ PR #2775: Finances Tab: Price Multipliers Panel Cleanup and Expansion
+ PR #2760: Rank fixes and improvements from HB: Major Periphery States
+ PR #2796: AtB/StratCon: Preventing Hidden Units With Option Disabled
+ Issue #2790: Fixing Null Birthday
+ Issue #2779: Can now cancel a bulk part purchase
+ PR #2788: StratCon Facility Implementations
+ Issue #2816: Fixing Two AtB Morale ArrayIndexOutOfBoundsExceptions that break on New Day
+ PR #2821: StratCon Scenario Generation New Day NPE Prevention
+ Issue #2786: CustomizePersonDialog Phenotype and Gender ComboBox bugfixes
+ Issue #2754: Properly clearing Hidden, Narc, and iNarc Flags during scenario resolution
+ PR #2828: Fixing AtB Lance Role Sorting and Improving Mission Name Sorting
+ Issue #1042: Fixing Client Button Setting and MegaMek Preferences Not Saving from MekHQ
+ Issue #2807: Removing EquipmentParts whose EquipmentTypes fail to parse

0.49.2 (2021-06-19 2330 UTC)
+ Issue #2620: Adding Missing Leadership Column in Personnel Tab
+ Issue #2625: Properly Clear Tech Units on Person removal/retirement
+ PR #2617: Contract Command Rights Enum and Tool Tips
+ PR #2637: Personnel Names
+ PR #2651, #2688, #2698, #2701, #2702: Various StratCon fixes:
  - Updated arrival altitude for aerospace fighter reinforcement modifiers (they were showing up on the ground)
  - Standardized "recon" type scenarios to have the same criteria as Tukayyid scenarios
  - Various briefing text clarifications
  - Store artillery offboard status between campaign saves
  - On Integrated command, don't immediately and incorrectly undeploy lances after generating scenarios
  - Adjusted manual force deployment rules (unlimited stacking on allied facilities, one per hex otherwise, no manual deployment under integrated command)
  - Tighten up reinforcement restrictions (can't deploy units that can't actually deploy; can't double deploy units; can now only deploy fight lances or have to use a support point/VP)
  - VTOLs no longer start on the ground in certain situations, for real
  - Removed extraneous "recon turrets" modifier span for recon raid contracts
  - Tighten up strategic objective generation; correct objective coordinate display
  - Removed extraneous references to contract score in some scenario modifiers; water-naval units may rarely make an appearance
  - More robust transport loading code
  - Bot now has access to Arrow IV external ordnance, won't load 20 TAG pods on a single fighter.
  - Prevent double deployment of units and forces to individual scenarios
+ PR #2656: Cleaning up a few erroneous Campaign GUI properties
+ PR #2655: Ensuring BotForce has a Valid Base Camouflage
+ PR #2622: Camouflage: Deadborder Pack, Base Component Swapover
+ PR #2653: Expanding File/Refresh Capabilities
+ PR #2652: Personnel Table Expanded Randomization Functionality
+ Issue #2659: Hangar Report: Adding IndustrialMek Section and Missing Combat Vehicle Super Heavy Nodes
+ Issue #2642: StratCon Tab: Force Table Background Doesn't Work Properly in Nimbus
+ Issue #2610: Adding Tech Officer migration from the reference class
+ Issue #2534: Fixing Missing Clan Check For Endo Steel Location Repairs
+ Issue #2382: Large Vessel Clan Repair and Maintenance modifier no longer applies to Clan Personnel
+ PR #2667: Preventing NONE Primary Role Hiring
+ Issue #2485: Default Subcontract Name, Briefing Tab Mission Tracking
+ PR #2284: MHQ Options: Adding Colours Customizability
+ Issue #2491: Allow extra time for maintenance per StratOps/New CamOps repair/maintenance rules.
+ Issue #2661: Can no longer select the same unit across multiple selectors in StratCon scenario management UI.
+ Issue #2548: Making ROM Designation and Manei Domini Class and Rank part of the rank system data
+ Issue #2529: Fixing refit display so it no longer includes the pilot's BV
+ PR #2678: Adding Personnel Tab Grouping and Filter Tool Tips
+ PR #2540: Factions Data Customizability Expansion and Cleanup
+ PR #2677: Ignorable Nag Dialogs
+ Issues #2636 and #2658: AdvanceDaysDialog Rework: Advancement-based Modality, Expanded Buttons, Persistent Daily Report
+ PR #2634: AtB Enum (Morale, Contract Type, Lance Role) tooltips
+ PR #2691: ResolveScenarioWizardDialog Uses Standardized Entity Readout Dialog for Unit Views
+ Issues #2116 and #2589: Improving Rank and Title Sorting
+ PR #2694: Hangar Tab: Maintenance Colour No Longer Shows with Maintenance Disabled
+ PR #2693: GM Tools Dialog Rewrite
+ PR #2422: Improve simple accessibility faults
+ Issue #2703: Defend against parts without campaigns after Refit
+ Issue #2687: Fix error refitting DropShip transport bays

0.49.1 (2021-05-23 1630 UTC)
+ Data: Fixing Aerospace Tech Portrait Folder Names
+ PR #2571: Fixing MekWarrior Salary
+ Issue #2569: Adding userdata to the build script
+ Issue #2574: Fixing Experience Tab Custom Skill Costs Formatting Type
+ PR #2584: MekHQ Options: New Day: Auto-hiring Pool Options
+ Issue #2568: Fixing StratCon Mission Completion NPEs
+ PR #2580: Campaign Options: Fixing doClick update issues
+ PR #2582: Fixing Astech and Medic pool salaries so they use the proper campaign options
+ PR #2587: Re-enable force deployment from TO&E
+ PR #2590: Take a breather after sending entities to MegaMek before trying to load transports
+ PR #2586: Fixing LAM Pilot Skill Level Calculation
+ PR #2599: Fixed multiple issues with deploying grounded DropShips from MekHQ to MegaMek;
    Prevent putting scenario into error state when editing a non-resolved scenario in briefing room
+ Issue #2594: Allowing Scenario Date Nullable Comparison
+ Issue #2588: Fixing unmarketable check value for personnel table filter support check
+ PR #2602, #2611, #2615: StratCon Data Fixes
+ PR #2583: Dependent Swapover: Removing Parental and Spousal Abandonment, Fixing None Primary Role
+ Issue #2566: Ranks Warning Expansion and Change Tracking
+ Multiple StratCon stability and data fixes:
    - scenario data updates
    - phantom scenarios no longer display in briefing room; fixed objective scenarios remain on tracks until encountered
    - logic update for force deployment right click menu
    - map size rerolls no longer generate tiny maps
    - descriptive text updates
    - fixes for various issues when loading campaign saves
    - improved objective generation and tracking
    - prevent excessive spam of fixed contract modifiers for some contracts (notably, cadre duty and guerilla)
    - temporarily prevent deployment of more than one force/hex (further re-work coming)
+ Issue #2607: Fixing Payment Overage Option Implementation
+ PR #2581: Modernizing Presets to 0.49.1 Standards

0.49.0 (2021-05-01 2130 UTC)
+ Issue #338 Parts 1 and 2: Improved Refit Technician Selection Sort
+ Issue #2418: Ensure context menu shortcut works on our tables
+ PR #2361: Use MML's CConfig.load instead of new CConfig()
+ Issue #2415: Implementing Unit Weapon SPA Generation and Fixing Tech Level Comparisons
+ PR #2260: Implementing Save and Quit in the MekHQ exit option pane
+ Issue #2446: Calculate the scrollable block increment correctly
+ Issue #2452: Ensure a Lance's Force assignment is still valid
+ Data: New Graphical Force Icon Type Pieces
+ PR #2379: Repair Bay: Adding part name to the report when GM repairing
+ PR #2337: Shopping List No Longer Writes to XML While Empty
+ Issue #2459: Only calculate weight if EquipmentPart has a type
+ PR #2465: Change source and target compatibility to Java 11
+ PR #2151: Improving Mission and Scenario Status Processing
+ PR #2440: Base Components: Creation and Expanding Preferences
+ Issue #2458: MRMS Astech Requirement Checks
+ PR #2473: Better GM unit restore
+ PR #2475: Use the correct resource string for free C3i Nodes on TOE
+ Issue #2456: Incorrect Financial Export Date, Two Force Icon NPEs, Unit Market NPE
+ Issue #2469: Fixing Award Log Edit NPEs
+ Issue MegaMek/MegaMek#2597: Use MM's new UnitNameTracker for name collisions
+ Issue #338: Base Refit Tech Selection Free Time Sort
+ PR #2468: Bulk Procurement Table Selection and GM-less Clear
+ Issue #3288: GM Tool Name Generation Expansion - Bulk Generation, Manual Editing
+ Issue #1936: AbstractIcon: Full Camouflage Implementation - Adding Force Camouflage
+ Issue #2489: Improving Award XML Load Null Proofing
+ PR #2356: Improving Genealogy Null Protections
+ PR #2417: Personnel Options Tab Rework
+ PR #2494: Base Components: Sorted Combo Box Model
+ PR #2331: Add MekLocation tests and fix location repair nits
+ PR #2532: ProtoMek Bay Rating
+ PR #2144: StratCon - Alpha
+ Issue #2487: When a garrison-type contract comes back from a "rout" break, you may find yourself facing different opposition
+ Issue #2460: Improving Default AtBContract Name and Briefing Tab Sort
+ PR #2352: Personnel Role Enum
+ PR #2545: Allow aerospace fighters with only 10 heat sinks to repair damaged heat sinks
+ Issue #2553: Fixing FactionComboBox NPE with null input code
+ Issue #2553: Fixing preferences issue in the Personnel Market
+ Issues #1483, #2196, #2201, #2202, #2205, #2449: Rank System and Profession Rework
+ Issue #271: ScenarioStatus Enum: Expanded Scenario Status Options
+ PR #2479: Fixing Escorpión Imperio starting planet

0.48.0 (Stable) - (2021-03-05 1530 UTC)
+ Issue #2427: Exception during maintenance on a new day breaks MekHQ
+ Issue #2431: Fix exception exporting personnel to CSV
+ PR #2437: Hangar Report: Fixing Wrong Node Addition for Medium Wheeled
+ PR #2381: Repair Tab: Adding better information blockers for Null/Void Signature System and Chameleon Shield
+ Issue #2441: Adding Force Icon Pieces: numerous Alphanumerics and the Vehicle Assorted Type.
+ Issue #2429: Awards Documentation: Fixing Minimum Excel Version, Removing Duplicated Images, Double Spacing
+ Issue #2442: Fixing Multiple Ranks Issues

0.47.17 (RC3) (2021-02-075 2015 UTC)
+ PR #2354: Don't skip ComStar as an origin faction
+ Issue #2348: Allow Clan Personnel origins
+ Issue #2365: MissingEquipmentParts should only be replaced with parts of the correct Java type
+ Issue #2358: Add missing AtB lances on .cpnx load
+ PR #2372: Infantry Motive Type File I/O Fixes
+ PR #2378: Acquisition Dialog: Fixing NPE, GM Acquire for In-Transit or On Order parts, Adding GM Acquire Message
+ Issue #2389: Fixing graphical NPE when not purchasing units in the unit selector dialog
+ PR #2390: Fixing Baby Prisoner Status Determination
+ Issue #2397: Adding Fall Back SPA check for current SPAs being edited
+ Issue #2396: Resolve Infantry part and other part type bugs
+ Issue #2387: Allow salvaging components on destroyed locations from repair bay

0.47.16 (RC2) (2021-01-05 1700 UTC)
+ PR #2289: Drop support for migrating Campaigns older than v0.41.24 (2016-10-06 03:15 UTC)
+ Issue #2283: Ensure contracts are generated with the correct number of retries
+ Data: Adding Missing images.
+ Issues #2296 and #2299: Support older campaign DropShip and JumpShip ammo bin sizes in XML file
+ PR #2302: Fixing Log Display Spacing
+ Issue #2295: Expanding null protections for rank systems and adding defaults
+ PR #2303: Fixing Gender assignment on Generation
+ Issue #2270: Scenarios Respect Sort Order
+ Issue #2297: Ensure shots needed is converted properly between ammo types
+ Issue #2310: Avoid procurement popup exceptions due to race condition
+ Issue #2298: Do not display unknown armor types in the Parts In Use report
+ PR #2308: Add EquipmentPart unit tests and fix minor bugs
+ Issue #2266: For LAMs check Landing Gear and Avionics when considering repairable slots
+ Issue #2317: Ensure Person::idleMonths defaults to 0
+ PR #2324: Restrict removing, salvaging, or scrapping certain locations with avionics and landing gear on LAMs
+ Issues #2325 #2328: Do not throw NPE on missing equipment when unscrambling equipment numbers
+ PR #2330: Fix capitalization of MekWarrior portrait folder
+ Issue #2332: Delete refit file if unable to read it back when saving
+ PR #2294: Add contract market tests and add setters for static singletons (e.g. Systems and RandomFactionGenerator)
+ Issues #1727 and #2318: Colour Camouflage and Camouflage Selector Standardization
+ PR #2293: Upgrades built in campaigns to 0.47.15
+ Issue #2341: Equipment on incorrect mounts are not fixed
+ Issue #2342: Customs in .cpnx with invalid file name chars do not save to disk

0.47.15 (RC1) (2020-12-14 2330 UTC)
+ Issue #2166: NRE in Money::plus/Money::minus
+ PR #2224: Add some basic Refit tests and fix an Armor location bug calculating armor during a refit
+ PR #2241: Fix bug where PartsStore may list INT_MAX as cost and tons for BA ammo
+ Fixing Male Soldier and Female ProtoMech Pilot Portrait Paths so they properly generate
+ Issue #2236: Making Unmaintained hangar color take priority over Damaged/Inoperable
+ Issue #2248: Fix various ContractMarket exceptions when operating at the bounds of MekHQ data
+ PR #2250: Fixing Load Last Save for .cpnx.gz files
+ Issue #1880: Fixed briefing text error for breakthrough (defender) scenarios
+ Issue #2231: Don't give back free parts when fixing a missing part
+ Issue #2254: Ransomed Unit now properly adds to Total Value Salvaged
+ Issues #2255 and #2258: Fix Warehouse::removePart StackOverflowException with child parts and NRE with BayDoor/Cubicle parts
+ PR #2259: Adding Pregnancy Complications Personnel Status
+ PR #2261: Improved Awards Migration
+ PR #2271: Improve .cpnx load perf with transport linkages in AtB scenarios
+ PR #2272: Ensure GM Acquire Instantly acquires the correct quantity
+ PR #2274: When loading Campaigns ensure more exceptions are caught and logged properly
+ Issue #2278: Ensure skill preferences are saved to the campaign on creation
+ Issues #1151, 1219, 1687, 1807, 2142, 2243, 2253, 2267, 2268, 2276: Refactor adding and removing ammo from the Campaign
+ Issue #2280: GM Restore skips parts
+ PR #2286: Don't reload unit data if nothing changed on disk when reading Campaigns
+ Issue #2287: Prisoner Filter Should Include Bondsmen
+ Issue #2141: Subcontracts don't reference parent contract after campaign load
+ Issue #1587: Basic Bulk Customization
+ Issue #2200: Moving Rank System Name to Data

0.47.14 (2020-11-15 1930 UTC)
+ Issues #2217 #2219: Cannot save Campaign with Refits and cannot start new Refits
+ Issue #2220: Implementing AwardFileFactory to handle loading pngs that aren't handled by Toolkit

0.47.13 (2020-11-09 1600 UTC)
+ Issue #2213: Fix disastrous bug in AmmoStorage::ctor

0.47.12 (2020-11-08 2230 UTC)
+ Issue #1970: Workaround for single hex ecm causing Small Craft to be overweight
+ Issue #1079: Add refit time for moving a part between locations
+ PR #2117: Fixing New Personnel Market Report
+ PR #2105: Avoid part ID references in Refits and elsewhere
+ Issue #2115: Fixing GM Tool Gender load
+ PR #2122: Fixing Scenario Date Compare
+ Issue #1265: Option to Subtract Salvage Overages from Final Contract Payment
+ PR #2128: Improve performance of searching for spare parts in large campaigns
+ Issue #442: Enable/Disable MRMS Repair and Salvage Portions
+ Issue #2118: Fixing MekHQ's use of MM password
+ Issue #2138: Fixing GM Mothballing
+ Issue #2139: Fixing Award Tracker Data Manipulation
+ Issue #2130: Fixing TOE Deployed and Undeployed Background Colour Display
+ Issue #1723: Fixing Missing Personnel and Hangar Tab Selection Highlights
+ PR #2153: UnitRatingMethod: Add Disabled Case
+ Issue #1537: Fixing Null AmmoType NPE in Hangar Tab
+ Issue #2159: Fixing Soldier Filter Name
+ PR #2164: Fixing Historical Daily Log Disabled Message
+ Issue #2159: Personnel Filter Style for All Options
+ PR #2168: Properly implementing AtB edge assignment if MekHQ cannot assign an SPA
+ PR #2169: Fixing all and none portraits click when changing options preset
+ PR #2170: Support Edge is now properly reliant on Edge being enabled
+ PR #2173: Implementing sort order for SPAs in Campaign Options
+ PR #2174: Tabbed MekHQ Options Dialog
+ PR #2161: Improving Zipped Force Icon folders
+ PR #2162: Standardized Portrait Chooser
+ Issue #2188: Cannot assign salary to LAM Pilots or Vehicle Crew loading older CPNX files
+ Issue #2193: Unit Market: Units No Longer Reset to Open Market upon load
+ Data: MegaMek Portrait Data Pack. Notes and licensing in MegaMek contributors file which I will push
  with the next Data work in MegaMek.
+ Issue #2171: Implementing Campaign Option and Campaign Preset Versioning
+ Issue #2181: Personnel File CSV Export Toughness, Status, and Portrait Path
+ Issue #785: SLDF Ranks are Wrong
+ Issue #572: Random Portrait Fails to Properly Compare File Paths
+ Issue #564: AbstractIcon: Fixing Basic Info Portrait Scaling
+ Data: Adding a CampaignAnon 3.5 AtB preset.

0.47.11 (2020-10-04 2100 UTC)
+ Issue #2029: AmmoBin from warehouse can rarely come with free ammo
+ Issue #2032: Fixing Campaign Options Save following Preset Load
+ PR #2023: Moving StartGameDelay to MekHQOptions
+ Issue #2036: OmniVehicle config changes require omnipod heat sinks
+ Issue #2039: Subcontract Check NPE
+ Issue #1892: Launch Game Dialog Standardization
+ PR #2022: GM Tools Name and Callsign Generation
+ PR #2046: Fixing duplicated MekHQUnitSelectorDialog Display
+ PR #2045: Aero Fighter refit heat sink tracking improvements
+ PR #2047: Fixing Name Set after Adding a Bloodname
+ PR #2048: Fixing Random Bloodname NPEs when Editing Personnel
+ PR #2050: Fixing Person Tech Unit Id Concurrent Modification Error
+ Issue #2024: Can Repeatedly Complete Missions by Cancelling Retirement Dialog
+ Issue #1971: Fixing Repair Bay Bonus Parts
+ PR #2054: Fixing Erroneous Newline after Unit Loading Failure
+ PR #2055: Swapping MekHQ to use the proper GUI to edit DropShip/JumpShip/WarShips
+ PR #2060: Fix NPE when getSelectionPaths is null in TOEMouseAdapter
+ Issue #2059: Fixing Incorrect Campaign Operations Unit Rating Experience Calculation Method
+ PR #2063: Preventing null entities in AtBScenario
+ PR #2061: Add daily report entries for AtB scenarios
+ PR #2067: Improved refit handling of internals for Aeros and Tanks
+ PR #2057: Personnel Table GM Tool Access
+ Issue #1369: Unit Rating FM:M(r): Default Quality Value is no longer Elite
+ Issue #171: Manual Unit Rating Modifier
+ PR #2058: Implementing individual dice roll display in the GMTools Dialog
+ PR #2071: Fix campaign ops DropShip maintenance costs
+ Issue #2017: Keep focus on unit during repairs
+ Issue #2066: Do not add zero or NaN costs for ammo during Refits
+ Issue #1481: Adding Option to Disable Mothball Information Save
+ PR #2073: MRMS Dialog Localization
+ PR #2075: Fixing Scenario Template Date NPEs
+ Issue #1986: Adding individual role filter and filtering by primary role options
+ PR #2076: Add Show BV Calculation to Unit context menu
+ Issue #1967: Save part repair reservation if present
+ Issue #1953 Part 1: Fixing mothballing and activation tech restore
+ Issue #2079: Implementing Bulk Free in Personnel Tab
+ Issues #1595/1805: Adding filters in Hangar Tab
+ Issue #1376: Hangar Tab Line Colours For Unmaintained and Uncrewed Units
+ Issue #2089: fix procuring vehicle engines from the parts store
+ Issue #2091: Fixing missing requirement of addToCampaign
+ PR #2094: AtB Bot Camo Load Swapover
+ PR #2097: Finances credit/debit capitalization fixes
+ PR #2098: Personnel Table: Hide Assign to Unit
+ Issues #297/1248: Prisoner Capture Consolidation
+ PR #2088: explicitly track child parts
+ PR #2096: Fixing Missing Unit Selector Unit Sprite in MekHQ
+ Issue #1525: Swapping to Minimum Crew instead of Maximum Crew
+ Issue #1875: Phenotype Bonus is properly added and reduced when editing your phenotype
+ PR #2101: Reduce the size of a Part's XML by ~30%
+ PR #2102: Reduce the size of a Unit's XML
+ PR #2077: Standardizing MRMS Options
+ PR #2052: Bloodname GM Tools
+ Issue #1079: Carrying out a refit no longer fixes shoulder/hip damage "for free"; legs with busted hips and center torsos no longer added to inventory after being removed from mech during refit
+ PR #2093: Loot Table: Fixing Money Capitalization and Adding Basic Unit/Part Tooltips
+ News data upgrade
+ PR #2109: News Validation
+ PR #2110: Campaign Preset Update

0.47.10 (2020-09-20 2100 UTC)
+ PR #1896: Campaign writeToXml: Fixing Output Spacing Issues
+ Issue #1888: Founder Filter in Personnel Tab
+ Data: Numerous fixes to RATS, Mechfiles, Sprites, and update Unit Roles.
+ PR #1893: Personnel Status: Fixing ChangeStatus, Standardizing Boolean Comparisons, and Implementing Death Options
+ Issue #1808: Adding an Option for the Player to Control All Attached Units
+ Issue #399: AtB campaigns display current parts availability at the bottom; more detailed "this part is not available to your unit" explanations
+ Issue #1915: Fixing Date Lineup
+ PR #1917: Fixing the Award Tracker post-Ancestors Removal
+ Issue #1920: Fixing xml load for bad Ancestry data
+ PR #1916: Personnel Filter Enum
+ Issue #790: Implementing Non-Combat TO&E Forces
+ PR #1930: Fixing Fill Transports NPE
+ Issue #1829: Fixing Duplicated Nags in AdvanceDaysDialog
+ Issue #470: Mass Training: Rank, No Officer, and Only Officer Filters
+ Issue #1929: Scenario Resolution: Fixing Display Anchor Issues
+ PR #1932: Fixing Total Earnings Display Issues
+ Issue #1941: Person View Panel Ability and Injury Description ToolTip
+ Issue #1296, 1855: Fixed issue preventing customization of units in the meklab when ammunition is added to the unit.
+ Issue #1951: Autosave Does Not Always Initiate On First Load
+ Issue #1922: CrewSkillUpgrader Infinite Loop Fix
+ Issue #1661: Implementing Basic Russian Patronymics
+ Issue #1817: Implementing option to not save customs to XML
+ PR #1949: Fixing Genealogy Removal
+ Issue #1962: Grant kill credit to units from the player's campaign given to other players for the duration of a MegaMek scenario
+ Issue #1264: Allow faction capitals to change on a specific date, not just year
+ PR #1966: Fixing Duplicated Siblings
+ PR #1925: Final PR to swap MekHQ to use LocalDate
+ Issue #254: Implementing AtB Battle Chance by Role
+ Issue #1166: Possible fix for missing turrets in AtB base attack/defense missions; still no turrets prior to 2750
+ Issue #1757: Enable Ranks For Captured Prisoners
+ Data: Large dump of current data.
+ Issue #259: Implementing Customizable MekHQ Display Date Formats
+ Issue #1982: Fixing AtBBattleChance for unassigned lances
+ Issue #1984: Implementing useManualMarriages Option
+ Issue #1983: Switching to new form of UUID save format
+ Issue #1952: Personnel Market Updates No Longer Fail in Rare Cases During Person Creation
+ Issue #1981: Fixing NPE when dragging TOE Units and Forces Around
+ PR #1999: Fixing Clan Vehicle Option
+ Issue #2003: Various faction startingPlanet errors in factions.xml
+ PR #2005: AtB: OpFor Uses VTOLs is now default true
+ Issue #1939: Fixing Preset Loading and Reworking Campaign Options Initial Value Load
+ PR #2008: Avoid several process-stopping errors when upgrading bot units with SPAs
+ Issue #2007: Correct required heat sink calculation for refits
+ PR #2009: Moving the Misc Tab to MekHQOptions, Fixing UnitMarketReportRefresh, Properly Localizing lblOpforLocalForceLikelihood
+ Issue #2001: Fixing Lance Display Ordinal Comparison
+ PR #2013: Adding MekHQ option to prefer GZIP in campaign saves
+ Issue #1866: Implementing New Day MRMS Option
+ Issue #630: Improved tracking of integrated heat sink changes during refit
+ Issue #1252: Spare "Targeting Computer" not used on config change, new one ordered instead
+ Issue #2026: Don't add phantom parts to warehouse when refitting unit
+ PR #2011: Command Center Unit Market and MRMS MekHQ Display Options

0.47.9 (2020-08-07 1830 UTC)
+ Issue #1894: Adding additional legacy date format
+ PR #1897: Genealogy: Adding a contains map check
+ PR #1900: Adding Battle Damage to MekHQ Sprites
+ Issue #1902: Fixing DateChooser NPEs
+ Issue #1904: Updating Portrait documentation for role name changes

0.47.8 (2020-08-02 2300 UTC)
+ PR #1825: Adding Advance to Next Monday to the AdvanceDaysDialog
+ Issue #1828: Rolling over to the next month when using AtB and your current faction goes extinct will no longer cause an error
+ Issue #1827: Adding documentation comment for required Excel version for Awards Tracker
+ Issue #1819: Fixing Time in Rank without Time in Service
+ Issue #1821: Can now reach all directories for images
+ PR #1830: Picking techs for refit now orders the techs by type then skill level, so you don't have to strain your eyes looking for that one aero tech
+ Issue #1822: Making the default Force Icon into a transparent background
+ Issue #1816: Fixing Portrait Changing in the Same Category
+ Issues #1797 and #1820: DateTime to LocalDate Switchover and Date Fixes
+ Issue #1840: Properly Implementing the Attached Camo Option
+ Issue #1847: Fixing Time in Service
+ Issue #1861: tryingToMarry and tryingToConceive flags are now saved properly
+ PR #1863: Retirement Date Tracking
+ PR #1864: Random Callsign Generator
+ Issue #1871: Implementing sorting fixes for the personnel tab
+ PR #1850: Phenotype Rework Implementing Vehicle, ProtoMech, and Naval Phenotypes
+ PR #1669: Implementing the MegaMek Unit Selector in MekHQ
+ Issue #198: Adding Ransom Mech and Ransom Prisoner Options for Scenario Resolution
+ Issue #1881: Outer planets in Weldry system can now be clicked
+ Issues #1569 and #1570 Phase 1: Genealogy
+ PR #1857: Personnel biographical view and last name simplification

0.47.7 (2020-06-22 2330 UTC)
+ PR #1811: Fix advance multiple days reports not showing
+ PR #1810: use grid layout for repair tab main panels
+ PR #1802: Updates to special abilities in all presets
+ PR #1800: Two new unofficial special abilities for techs
+ PR #1776: Command center
+ PR #1769: Briefing room fixes
+ PR #1759: acquisition tables are not refreshing on new day
+ PR #1758: Planetary acquisition fixes
+ Issue #1725: Refit does not save original part quality when the part is cloned
+ Issue #1665: Use ammo by type (unofficial) does not work
+ Issue #1741: Adding Unit::isPresent check for Maintenance
+ Issue #1734: Scenario Resolution Dialog: View Unit is now Always Enabled
+ PR #1728: Adding Option to Disable Chases
+ Issue #1698: Option to Determine Father Based on Spouse at Time of Birth
+ Issue #1740: Adding Unit::isPresent check for FMMR Unit Rating
+ PR #1750: Fixing LogEntryController Typo
+ Issues #1735, #1736, #1737: Fixing how units are edited in Scenario Resolution Wizard
+ Issue #1753: Fixed advance day NPE related to contract start date extension when player is in-system but still in transit
+ Issue #1733: Adding Scenario Resolution Wizard and MUL Selection Dialog Mnemonics
+ PR #1762: Advance Days: Increasing Day Count Limit and Adding Advance to Next Year
+ Issue #1662 and 2/3rds of Issue #347: Remember Layered Force Icon Setup
+ PR #1764: Fixing Elemental Portrait Folder
+ PR #1655: Implementing Welsh and Icelandic Patronymic/Matronymics for Baby Surnames
+ PR #1713: Adding Spaced Marriage Surname formats and renaming formats to improve end-user readability
+ PR #1715: Varied Prisoner Status Bugfixes
+ PR #1714: Random Names and Gender Rework
+ Issue #1631: Regenerating Forces for AtB Dynamic Scenarios now Resets Attached Bot Forces
+ Issue #1706: Techs now display as part of the force in the personnel tab
+ Issue #1529: Begin Refit Should be Disabled For Negative Unallocated Armour Points
+ Issues #1343 and #1442: AtB Scenario Objective Fixes
+ Issue #1711: Adding Option for Babies born to Prisoners to be Born Free
+ Issue #1766: Adding an option for attached units to use the faction camo
+ Issue #1781: Adding Sorting to the Scenario Table
+ Issue #1738: Scenario Resolution Wizard: Add View Personnel button to Pilot Status
+ Issue #1718: Refit configuration change does not look for multiple qualities in warehouse

0.47.6 (2020-5-03 1715 UTC)
+ PR #1610: Raised cost of edge points from 1 to 10 for the AtB configuration preset.
+ PR #1627: Moved pregnancy GM items to Personnel GM menu (and hide GM menu if not a GM)
+ Issue #1612: Adding Scrolling to Marriage Candidates
+ PR #1606: Abandon ship (MekHQ version)! Crews of large craft and units transported aboard large craft are handled during scenario resolution.
+ PR #1618: De-clutter assign lance tech menu in TO&E
+ Issue #1632: All random marriages default to same sex
+ Issue #1626: Adding Time in Rank to MekHQ
+ PR #1634: Fixing Activate/Mothball Display Text
+ Issue #1636: ExtraData Export Fails because of Null Mapping
+ PR #1642: Fixing Popup Display Text Spacing Issues in DataLoadingDialog
+ Issue #1218: Personnel Total Earnings Tracking
+ Issue #1613: Automatically Output Finances Table to File on New Year
+ Issue #1134: Option to Disable Dependent Automatic Addition in AtB
+ PR #1645: Deploying units as reinforcements to AtB and template scenarios no longer defaults them to the "any" deployment zone
+ Issue #1649, #1651: Fixing ExtraData Unmarshaller
+ PR #1654: Fixing Spouse and Baby Load from Personnel export
+ PR #1656: Avoid NPE in Person::isMothballing
+ Issue #1635: Base Salaries Not Displaying Correctly in Nimbus
+ PR #1659: Implementing Log Maintenance
+ PR #1666: Fix bug with personnel original unit tech (if clan tech level)
+ PR #1673: Removing Prisoner to Personnel Random Marriage by implementing Prisoner to Prisoner Random Marriage.
+ PR #1663: Fixing Clanner Name Migration
+ PR #1681: Change refit model weight calculation to work with BA
+ PR #1685: Adding All Role and No Role options for Portraits
+ PR #1688: Single Portrait Bulk Assignment to Personnel
+ Issue #1683: Adding the option to log marriage name changes
+ PR #1670: Improved Standard Awards
+ PR #1693: Fixing Campaign Options Display Spacing Issues
+ Issue #1285: Adding default value to prevent Personnel Market No-Role Personnel
+ Issues #880 and #1671: Paid Recruitment Roll is now based on having an active contract
+ Issues #1614 and #1615: Adding a Financial Year Duration Option
+ PR #1700: Fixed NPE resulting in failure to display personnel tab when a unit is assigned to a non-existent scenario
+ Issue #1691: Personnel are now filtered by primary and secondary roles in the Personnel Tab
+ PR #1580: Adding TryingToMarry and TryingToConceive Flags
+ Issue #1625: Adding Display Format Options for Time in Rank and Time in Service
+ PR #1604: Adding Mnemonics to the Main Tabs and Advance Day
+ Issue #850: Bulk Award Assignment
+ Issues #780 and #1102: Implementing Submenus for Personnel Unit Assignment

0.47.5 (2020-4-01 2000 UTC)
+ Issue #1470: Thumper artillery vehicle causes array index out of bounds exception error
+ Issue #1261: RFE: In Contract Market, hyperlink the system/location to the Interstellar Map
+ Issue #1090: Feature Request: Add Origin Faction to Fluff Information display of Personnel
+ Issue #1476: Settings in portrait generation is not saved.
+ Issue #1385: Add dark themes to MekHQ.
+ Issue #1488: Random Origin Search Radius now properly loads.
+ PR #1496: Minor scenario template UI improvements; transports generated by AtB may now contain power armor where appropriate
+ Issue #1480: Add customization for colors used throughout MekHQ.
+ PR #1490: Fix some bugs with the Assign to Ship menu item
+ Issue #1495: Export Campaign Subset to New Campaign Now Copies Options
+ Issue #1508: Injured personnel Keep Command of their Vehicles and Infantry units
+ Issue #1429: Adding Bulk Add to the Parts Marketplace.
+ PR #1500: Scenario Generation properly handles GM Generation and Multiple Missions
+ Issue #1505: Fixing Personnel Tab Graphical Unit Images for Mixed Fighter and Tech Person
+ PR #1519: Adding proper bondsman formatting when Added to Campaign
+ Issue #1492: Medical Report Displays for Personnel with GM Added Injury
+ Issue #1497: Scale Unit sell values by their Entity's price multiplier
+ PR #1509: Adding Monthly and Yearly Autosave Options
+ Issue #1482: Hire Full Complement Now Records Time in Service
+ Issue #1486: Fixing Unit and Personnel Export to CSV and Localizing Top Menu Bar
+ Issue #1530: Fixes issue in infirmary where buttons unreadable in dark mode
+ Issue #1250: Added FormattedNumberSorter to Warehouse total cost column
+ Issue #1375: Creating Localized Natural Order Sorter
+ Issue #155: Adding Advance Day to Personnel Market
+ PR #1553: AtB: Adding SPA Generation for Generated Veteran and Elite Personnel
+ PR #1555: Fixing spacing for C3 Slaves in the TOE
+ Issue #1564: Hide impossible parts in the Purchase Parts Windows
+ PR #1533: Windchild's Personnel Improvements, covering Issues #765, #876, #1404, #1482, #1486, #1492
+ Issue #1524: Sort P_NONE Personnel as Support Personnel
+ Issues #1542 and #1417: Hangar Tab Popup List: Bulk Selection and Rank Fixes
+ PR #1556: Updating Unit Rating wording
+ PR #1584: Stop double-counting medics for FMM:R unit rating
+ Issue #691: Fixed multiple issues importing units from MUL files, including portraits, gender, SPAs
+ PR #1583: Adding Menu Bar Mnemonics (Shortcut Keys)
+ Issue #1540: Switching over to using JSpinner for base salaries
+ Issue #1578: Adding New Campaign to the main menu
+ PR #1597: MegaMek Log File is Reset on MekHQ load

v0.47.4 (2020-2-09 2200 UTC)
+ PR #1440: Implement "Rugged" quirk (2x or 3x between maintenance rolls)
+ Issue #1447: Bug: Don't infinite loop in acquisition logic
+ Issue #1413 #1415: Hangar report displays units in alphabetical order and reflects mothball status
+ PR #1449 #1452: Fixes for multiple unit transport assignment issues; sorting of unit assignment destinations by unit bay type
+ Issue #1454: Adding scrollbar to NewContractDialog
+ PR #1463: Modifying the PersonViewPanel to properly display Due Date and Age
+ Issue #925: Fixing Zombie Time in Service
+ Issue #1455: Possible fix for failure to generate units from RAT files due to said RAT files not loading fast enough
+ PR #1467: Made the Standard Value for Double Enemy Vehicles False
+ Issue #280: Adding Portrait folder documentation

v0.47.3 (2020-2-01 2200 UTC)
+ Issue #1344: Ensure techs show the right skill for ProtoMeks
+ PR #1348: Enable scenario modifiers to add objectives to scenarios generated from templates
+ Issue #1349: Problem with replacing ProtoMek limbs lost in combat
+ PR #1352: Feature: Add origin planet to Personnel
+ PR #1355: General support vehicle crew (fixes deployment bug)
+ Issue #1354: Feature: adds +/-100M button to New Loan dialog
+ PR #1289, #1359: Feature: adds GM Jumpship Recharge on Interstellar Map context menu
+ PR #1360: Fix several issues with adding/removing techs from a force
+ PR #1362: Random personnel background generation (enabled via Campaign Options)
+ Issue #1306: Commander skill level bonuses are now applied in rating calculations
+ Issue #1370: Unit Rating FM:M(r): 0 dividends now produce 100% fulfilled need instead of 0% fulfilled need
+ Issue #1374: Unit Rating: Small Craft Bay can now store Fighters
+ PR #1379: Feature: Adds hyperlink from origin system on personnel panel to the map panel
+ PR #1382: Speed up Advance Day using profiling data
+ PR #1387: Include Super Heavy Vehicle Bays in Unit Rating/Reputation
+ Issue #1390: Bug: fix XML parsing failure when putting customs in .cnpx that have ampersands (etc)
+ Issue #1284: Can't get contracts from ComStar's capital planet
+ Issue #1384: PIR and REB AtB Contracts can not be generated
+ PR #1371: Ability to load units into DropShips/WarShips for automatic deployment to MegaMek scenarios; Naval C3 network configuration in MekHQ
+ Issue #1363: Feature: in Hangar's Assign Tech menu, group by skill level
+ PR #1403: Bug: TO&E menu may crash if no units in force (and general cleanup)
+ Issue #1263: Fixing Marriages Without Surnames
+ Issue #1405: Feature: Display Mother and Father for Children in the Force
+ Issue #1406: Feature: Add hyperlinks to family members
+ PR #1410: Add the unit ID to the log when unable to parse a unit
+ Issue #1262: Feature: Identify on the interstellar view planets that are eligible for additional contracts
+ Issue #219: Bug: Overview/Hangar Breakdown does not include support vehicles in count
+ PR #1380: Data: House Arano sourcebook planet ownership data added
+ PR #1422: Minor performance improvement for contract market
+ Issue #1366: Bug: Fix empty procurement list on campaign load
+ Issue #1345: Bug: Fix unlimited acquisitions when daily limits in place
+ PR #1419: Improve performance of purchasing parts and fix refit bug where armor or ammo may not be used for a refit
+ PR #1424: Resolve errors found by SpotBugs
+ Issue #1427: Fix bug where GM Adding ammo with 0 shots did not add new ammo
+ PR #1430: Initialize bay space on Campaign load before setting Used Capacity
+ PR #1435: Improved fault tolerance for campaigns with large craft that have gone sour due to bad refits
+ PR #1437: Personnel View: Mother will no longer break if a person only has a father
+ Issue #1433: Enabling RandomizePortraits for personnel with pre-existing portraits
+ PR #1438: Adding Scrollbar to Personnel Settings under Campaign Options for small screens

v0.47.2 (2019-11-15 2000 UTC)
+ PR #1325: Customize ProtoMeks and advanced aero in MekLab
+ PR #1326: Fix another potential error preventing day advancement when giving training XP
+ Issue #1327, 1329: Fixed multiple issues relating to scenario resolution introduced in 47.1
+ Issue #1333: Simca Ambulance possibly causing campaign to not load
+ Issue #1337: Offboard artillery - designate hex phase skipped when artillery comes from mekhq
+ Issue #1330: Fix NPE when PersonViewPanel has a pregnant individual
+ Issue #1316: Resolve money parsing exception in Retirement Defection Tracker

v0.47.1 (2019-11-05 0300 UTC)
+ PR #1259: Fix map size display for AtB scenarios in the briefing tab (cosmetic issue only)
+ Data - Updating the AtB Starter Guide to v3, thanks CampaignAnon
+ Issue #1257: Don't double up salaries when charging for peacetime costs
+ PR #1268: Fix money formatting in prisoner ransom messages
+ Issue #1274: Fix About window closing immediately
+ Issue #1275: Fix zero sized dialogs (Edit Biography, etc)
+ Issue #1273: Updated edge cost for AtB to match current rules
+ PR #1288: Allow the large craft ammo swap dialog to switch AR10, missile and artillery munitions properly
+ PR #1282: Fix erroneously high unit values
+ PR #1294: Improve ammo swaps and refits of Large Craft ammo bins
+ PR #1298: Restructuring of person view panel, double scroll issue, and other scrolling issues
+ PR #1300: Markdown for descriptions
+ PR #1280: planetary system refactor
+ PR #1305: Mac OSX key bindings on non-standard look and feel
+ PR #1304: Markdown Editor
+ PR #1303: Various GUI fixes
+ Issue #1290: Fixes for issues with campaign subset export.
+ PR #1309: Planetary System Map
+ PR #1314: a few map fixes
+ PR #1286,1307: Scenario Objectives - explicit objective management system for legacy AtB scenarios;
    Ability to define objectives for scenario templates.
+ PR #1317: fix NPE that halts new day processing while applying training XP
+ PR #1318: player units given to other players now properly return to the campaign during scenario resolution.
+ Issue #1308: Fix NPE when the campaign folder is not present
+ PR #1315: Rescalable images for unit view panel when fluff image exists
+ PR #1320: Customize support vehicles in the MekLab.
+ PR #1321: For scenarios generated from templates, the ability to explicitly assign forces/units to different player force templates.
+ PR #1324: corrected icon map

v0.47.0 (2019-08-21 0300 UTC)
+ Issue #1171: Adds autosave feature (daily or weekly, and/or before missions).
+ PR #1215: Minor updates to AtB:
    - OpFor infantry transports now come loaded with infantry (if you have infantry turned on)
    - OpFor infantry may now be field gunners
    - OpFor aircraft may have bombs
    - Allied DropShips may now be non-Leopards
    - VTOLs are always on as the bot can handle them fairly well
+ PR #1210: Adds all remaining unimplemented Large Craft parts - CIC, Grav Decks, K-F Drive, K-F Boom and the like
+ PR #1227: DropShips can now load alternate munitions into artillery base if the game is configured for it
+ PR #1226: [Feature] Campaign Subset Export: export a subset of your current campaign into another, either new or existing, campaign file. Overwrites units and personnel with the same guid. Option to remove exported personnel from source campaign. Obviously make backups before using on an existing campaign.

0.46.0 (Stable) (2019-08-12 1900 UTC)
+ Issue 1249: Tech Names Missing in Event Log

0.46.0-rc.2 (2019-08-12 0100 UTC)
+ Issue #1075: Fix 'Mek location repair and salvage times to match StratOps
+ Issue #1224: Scenario templates no longer fail to generate forces when the 'use vehicles' AtB setting is turned off
+ Issue #1238: Fix bug where self crewed units could not be activated after being mothballed
+ PR #1239: Add GM Mothball/Activate to unit menu in hangar
+ Issue #1240: Cannot Salvage at 100%

v0.46.0-rc.1 (2019-07-23 0300 UTC)
+ PR #1163: Fix vast overvaluing of OpFor BV in the briefing tab
+ Issue #1161: don't cast non-Infantry to Infantry during peacetime cost calculations
+ Issue #70: BA no longer has a 100% salvage chance
+ Issue #1165: Player no longer gets dinged contract score for not having forces deployed immediately upon AtB contract start
+ Issue #1170: Fixed issue introduced in 45.4 where player couldn't hire personnel from personnel market with mechs
+ Issue #1164, #1174: Fix various issues involving money, in add/edit transaction, add/edit loot.
+ Issue #1182: Fixes a NPE because some money amounts are not always initialized in all contracts.
+ Issue #1128: Player can now view stats for enemy personnel when resolving a scenario.
+ Issue #1197: Fix bug where personnel could not be assigned to Battle Armor after repair.
+ Issue #1185: Player can acquire ammo bins via parts acquisition dialog.
+ Issue #1205: Improve purchase parts dialog performance when sorting.
+ PR #1217: Fix error preventing scenario resolution involving KIA personnel
+ PR #1216: Track part ID moves during campaign loads that may affect refits (may fix some outstanding refit bugs)
+ Issue #1110: Badger / Bandit vehicles can't be customized prior to 3047
+ Issue #1230: Tripod mech breaking campaign save

v0.45.4 (2019-03-24 1700 UTC)
+ PR #1067: Switch to Joda Money library internally for financial math
+ Issue #1057: Don't allow Rotor damage to go negative or use negative damages
+ Issue #1085: Find different replacement part if original missing or has a new ID
+ Issue #1076: Address bug in Personnel Market where GM Add still costs money and add GM Hire Full Complement
+ PR #1084: Save user preferences for UI settings such as window sizes and positions, et al
+ Issue #1082: Fix issue preventing creation of new AtB contract
+ Issue #1086: Fix issue introduced in 45.3 preventing "special" AtB scenarios from starting
+ Issue #1106: Fix issue introduced in 45.3 preventing AtB scenarios containing aircraft from starting under some conditions
+ Issue #112: Adds mission log and counter for personnel
+ Issue #1115: Fix stack overflow in BattleArmorSuit::getTonnage
+ Issue #1116: [Feature] Show people's Bloodnames in "Fluff" filter on personnel tab
+ Issue #1125, #1127: Fix issues with loading units containing damaged AMS and MASC systems.
+ Issue #1109: Fix issue where damaged equipment can be restored with a reload
+ Issue #713: Fix incorrect reporting of training munitions/fuel costs, minor performance improvement on monthly rollover
+ PR #1136: Don't expand/contract tab panels on right double click (Mac OS X improvement)
+ PR #1143: In Repair tab -> Acquisitions, user can once again click 'Order One' more than once
+ Adding CampaignAnon AtB Instruction guide (very good for new players) - See AtB Stuff folder in Docs.
+ Issue #1144: fix bug where bondsmen could not be recruited
+ Issue #1148: fix bug where loan could not be paid off
+ Issue #1150: fix bug introduced in 45.3 preventing AtB scenarios reinforced by immobile player units from starting
+ Issue #1138: fix NPE in isOmniPodded check for AmmoBin's after refit
+ Issue #1161: don't cast non-Infantry to Infantry during peacetime cost calculations

v0.45.3 (2019-02-12 0500 UTC)
+ Issue #990: Feature: Add bulk confirm dialog if more than one unit is removed
+ PR #995: Speed up campaign load times by optimizing spare parts importing
+ PR #994: Fix exception seen during log entry updates
+ PR #998: Fix Mac OS X issue so the DateChooser dialog isn't hidden when you create a new campaign
+ PR #996: Feature: adds origin faction to a person's details and support for RAT roller in a person's GM menu
+ PR #997: Add weekly Support Personnel edge refresh and usage
+ PR #1006: Speed up calculation of jump paths
+ PR #999: Adds a GM hire button to new recruit dialog
+ PR #1017: Adds the list of missing units on campaign load to the log
+ Issue #1010: Battle Armor fails to load with StackOverflowException
+ Issue #991: Fix bug where loan collateral and total value is incorrect after save and load.
+ Issue #986: Fix bug where Retirement/Defection dialog doesn't show details for first row.
+ Issue #985: Fix bug where personnel could not be exported.
+ Issue #1022: Fix bug where failed acquisitions did not count against logistics person's limit
+ Issue #964: Do not raise UnitChangedEvent if there is no unit in GM Acquire Instantly
+ Issue #1009: Fix bug where default injury type wrong
+ Issue #976: Fix bug where techs without any minutes left may get stuck on overnight tasks
+ PR #1031: Fix bug where selected repair task moves when you change mode
+ Issue #1028: Fix bug where Mass Repair Options were not applied unless you clicked Save
+ Issue #1005: Allow fractional tons to be loaded in LargeCraftAmmoBins
+ Issue #825: Arbitrary contract score modifier now persists across save/load
+ Issue #970: Can now recruit multiple prisoners at a time
+ Issue #1036: Enable zero intensity level for AtB Scenario Generation
+ Issue #779: Fix AtB deployment nag before a contract has started
+ PR #1036: Make startup GUI show all four buttons at lower resolutions
+ PR #1041: Fix some unit/tech mismatches at CPNX load
+ Issue #772: Fix graphical display issues with multiple-day advancement
+ PR #1045: Crewed Unit Options Handling (SPA/Edge)
+ PR #1045: Resolve errata for reloading times of capital missile ammo (now 1 hour per missile)
+ Issue #1049: Warehouse tab may fail to properly render
+ PR #1053: Add a Change Camouflage context menu item to forces in the TOE
+ Issue #361: Adds assigned Force to the columns on the hangar tab

v0.45.2 (2018-11-18 0200 UTC)
+ Switched build system from ant to gradle.
+ Issue #917: Hire Full Compliment Regularly Hires Bondsmen
+ Issue #919: Dropship Crewmembers/techs displayed as "Nobody" In Repair Bay
+ Issue #860, #911: Remove unusable units after multi-day or mass repairs.
+ PR #923: Tech SPA
+ PR #928: Allow mothballed units in retirement dialog
+ PR #927: Map Colors for Socio-Industrial Level
+ PR #926: Planet-based acquisition option
+ Issue #946: Some personnel (techs and admins) no longer able to be right clicked.
+ Issue #856: Invalid AtB required lances number no longer prevents user from editing contract
+ Planets: Added additional data to planets.xml
+ PR #956: System-wide equipment [Aerospace system equipment not associated with weapons shows in a fuselage
           or hull location when filtering by location in repair tab].
+ Issue #852: Support for Award clusters if an award is given multiple times to a person.
+ Issue #905: Fixes NPE when a spouse is missing on campaign load or personnel menu click.
+ PR #882: Adds support for gzipped Campaign files (*.cpnx.gz).
+ Planets: Reunification War data for Outworlds Alliance + start of RWR
+ PR #959: Fix for inability to repair damaged VTOL internal structure after loading campaign
+ Issue #967: Fix bug where acquired Units could never be bought
+ PR #971: Feature allowing grouping personnel by their unit on the Personnel tab
+ Issue #865: Changing Award Date Does Not Update Award Tooltip
+ Issue #973: No contracts are offered at the start of an AtB campaign.
+ Issue #949: MekWarrior KO'ed at beginning of battle
+ Issue #981: Fixed bug where refits overcharged for armor or would perform excess moves

v0.45.1 (2018-09-03 2300 UTC)
+ PR #864: Security - address XXE vulnerabilities in XML parsers
+ Issue #814: Fixed AtB morale calculation to match AtB rules
+ Fixed JAR packaging error that made personnel market methods inaccessible.
+ Issue #860: Fixed concurrent modification exception during campaign load if units salvageable and should be removed.
+ PR #844: Feature - display a tech's XP on the repair tab and doctor's XP on the infirmary tab.
+ PR #863: Feature - allow bots to have separate retreat and destination edges, see MegaMek notes.
    Also upgrades AtB Chase scenarios to randomly have the player start on the north or the south edge instead of always south.
+ Issue #866: Fixed cancelling GM Add XP subtracts one (1) XP.
+ Issue #859: Fixed JSpinner text box overriding user-typed values.
+ Issue #857: Fixed bug where refit armor may not be attached to a unit on load.
+ Issue #843: Implemented sorting and scrollbar on several long lists in personnel right click menu.
+ Issue #877: Feature: Categorized births and pregnancy log entries as medical
+ Issue #858: Escaped XML was not correctly unescaped in LogEntry.generateInstanceFromXML()
+ PR #894: Fixes generation of AtBContracts with 0 req. lances
+ PR #121: allow purchasing and adding of parts en-masse
+ Issue #855: Fixed parts in transit not displaying correctly (showing up as "OmniPod")
+ PR #807: Cosmetic and accuracy improvements to AtB contract profit estimate display (in the contract market)
+ Issue #895: Fix invariant to check if tech time available for maintenance.
+ Issue #853: Do not report on the part's unit if not present during multi-day repairs.
+ Issue #849: Consider a person's secondary role during training XP calculations.
+ Issue #836: Use native file dialogs and remember the last used folder.
+ PR #909: Fix NullPointerException in ResolveScenarioTracker.
+ PR #908: Fix NPE in getPartInUse if EquipmentType is null.
+ Add Skins Folder to MekHQ
+ Update MegaMek.jar to v0.45.1
+ Update MegaMekLab.jar to v0.45.1

v0.45.0 (2018-08-02 0200 UTC)
+ PR #602: Add KIA checkbox and functionality to prisoners during scenario resolution.
+ Issue #308: Can now change contract payment multiplier when manually creating a new contract.
+ PR #741: Updated configuration presets for new campaigns to include new special pilot abilities.
+ Issue #445: Lengthy repairs now show the unit's name if the repair runs over more than one day.
+ PR #742: Errata - Range Master SPA no longer applicable to LOS range
+ Issue #384: Cannot negotiate contract terms because the game selects the highest skilled admin
        and not the one with the negotiating skill
+ PR #766: [Feature] Added balance-over-time and revenue/expenditure charts to finances tab
+ PR #769: [Feature] Added tooltips to tonnage labels on force view when AtB is enabled.
+ PR #760: [Feature] Allow the user to introduce a modifier to the contract score of an AtB contract
+ PR #762: [Feature] Addresses RFE #515, by allowing 'export finances' as a CSV. Various minor fixes to other export mechanisms.
+ PR #762: Help -> About popup now contains link to MegaMek github home page.
+ PR #777: Addresses issue #776, by allowing the user to order up to a 1000 of some part or personnel class at a time, up from 100 previously.
+ PR #787: Adds total value for parts and fixes issue with net worth calculation for parts
+ Show java version and system info in log file.
+ PR #640: [Feature] Experimental aerospace equipment damage and repair times errata (aerospace equipment is damaged based on how many hits it has taken and repairs don't take an order of magnitude longer than mech equipment repairs)
+ PR #758: Start of MekHQ plugin system
        Currently includes support for external plugin for alternate personnel market methods.
        See documentation in docs/plugins.txt.
+ PR #800: Correctly calculate admin costs for government forces per Campaign Ops rules.
+ PR #804: Two fixes to GM mode finances -> edit transaction
+ PR #801: [Feature] Personnel awards
+ PR #799: [Feature] Optional "Pay for Repairs" per Campaign Ops, page 140
+ Issue #773: Fix text color for person text in Personnel and Hangar "Graphic" views
+ Issue #549: Allow AtB-style prisoner ransom for prisoners even if the AtB option isn't enabled
+ Issue #819: Dropshop Baydoor unrepairable
+ Issue #796: LAM Pilot shows as Support in Personnel Breakdown
+ PR #821: Fix occasional issue where mechwarrior names with apostrophes and other "funny" characters would show up weird for completed scenarios.
+ PR #823: Fix for adding phantom heat sinks when restoring aerospace unit
+ Issue #824: Post game salvage/prisoners didn't show up.
+ Issue #729: Fix for 'adjust contract pay' calculating number of required lances at the wrong time.
+ PR #831: Fix two bugs in Edit Injuries dialog
        Advanced medical: remove injury and change injury types choices when location changes.
+ PR #823: Feature: Damage pilots from GM mode (non-advanced medical)
+ PR #811: [Feature]: Mass mothball/reactivate. Reactivating now does its best to restore the unit's force/crew/tech assignments.
+ Issue #830: [Feature]: GM Mode "Strip Unit". Takes all parts off the given unit(s) and place them in the warehouse.
+ Issue #775: [Feature]: Daily Log History. Retains 'daily log' entries for up to 120 days when turned on. Entry history is cleared when the user exits the program.
+ Issue #834: Partial fix - mechs with "messed up" ammo bins will no longer eat the player's ammo. As a workaround, when you encounter such a case gm-remove the unit and add a fresh one.

v0.44.0 (2018-06-24 1900 UTC)
+ Issue #733: Clan techs still have clan penalties to maintenance
+ Issue #745: NPE at AbstractUnitGenerator.generateTurrets
+ PR #752: AtB contracts will once again nag the user about insufficient force deployment, and subtract contract score.
        Also, retirement "payouts" of 0 no longer persist endlessly.
+ Issue #748: GM -> Restore Unit on units with missing components no longer hangs MekHQ in an endless loop.
+ Issue #694: Added missing Draconis Combine ranks.
+ Issue #724: Changed references to MegaMek.info to point to MegaMek.org
+ PR #761: Fix for salvaging DropShip ammo
+ Updated MegaMek.jar to v0.44.0
+ Updated MegaMekLab.jar to v0.44.0

v0.43.11-RC5 (2018-06-04 0100 UTC)
+ PR #707: Added MissingOmniPod class needed for acquisition.
+ PR #709: Fix for #704: NPE when bringing up the refit dialog
+ PR #715: Fix for #718: Unit.isCommander Error
    Correctly handle check for unit commander if unit has no crew.
+ PR #720: Fix for issue #353 [ATB] Special mission - SL mech piloted by Tech Mech is VETERAN and not GREEN
+ PR #721: Fix for issue #631 [0.43.7-RC1] Battlefield control observation missing from special missions
+ PR #712: Fix for issue #708 [0.43.10-RC4 : Bug] Old Contacts Appearing in Deployment Requirements
    Fix for issue #706 ArrayIndexOutOfBoundsException in BaseAttackBuiltInScenario
    Fix for most cases of issue #695 Base Attack (Defense) mission generate with no Allies or OpFor in AtB and
    #674 AtB fails to generate OpFor
    The only exception being if the OpFor has no RAT for the current contract date, which will be addressed in a separate PR.
+ PR #725: Fix for issue #714 0.43.2 Migration to 0.43.9 causes Phantom Personnel in Unit Breakdown
+ PR #726: Fix issue #600 and #621 where inner sphere prisoners were being converted to trueborn warriors and clanners were being
    turned into freebirths
+ PR #723: If GM-generate contract fails to generate contracts, an message is output to the daily log instead of failing silently
+ Added Rasalhague Dominion to playable factions list
+ PR #737: Allow the user to enter non-canon names into the location textbox when editing a mission/contract
+ Data: Updating Mechfiles, RATs, and Images in MekHQ repo to match MegaMek ones.
+ PR #738: Fix for issue #731 [43.10 AtB] contracts become uncompleted

v0.43.10-RC4 (2018-04-18 18:00 UTC)
+ PR #670: Adjusted unit rating calculation and infantry counts
    Fixes issue #639: CO calculates Infantry Skill Level Incorrectly
    Campaign Ops rating now properly reflects infantry skill and more accurately calculates combat unit transport capacity
+ PR #689: Make Endo Steel crits work correctly again
    Fixes issue #688: Cannot slot Endo Steel crits
+ PR #690: Add missing OmniPod for some parts
    Fixes issue #668: Empty heat sink/double heat sink omnipods not available for Purchase Parts
+ Updated faction-change info from Reunification for Canopus
+ Bugfix: Can't mass recruit prisoners who are willing to defect
+ Fix weird behavior with person panel when the crew size is > 1 and other conditions are met
+ PR #697: Process exploded units for prisoner capture
    Fixes issue #531: Destroyed Units not generating crews for Capture/Prisoner
+ PR #676: Fix variable weight
    Fixes issue #675: Save/Load Game Does Not Properly Track Weight EquipmentParts
+ PR #692: Implement SPA import from MUL
    Fixes issue #108: Import from MUL Option Does Not Seem to Load Saved Abilities
+ PR #678: Too long popup lists
    Fixes issue where popup menus could get extremely long
    This is only a partial fix, and adding the methods that can be used to fix it elsewhere
+ PR #699: New day cleanup
    Fixes issue #698: Income/Expenses Processed in wrong order
+ PR #700: Handle large craft unit values again
    Fixes issue #680: Contract payment based on Large Craft unit value does not appear to work
+ PR #673: Implement ability to acquire ammo in parts acquisition dialog via GM Mode
    Fixes issue #698: Unable to GM Acquire clan ammo
+ PR #701: Update Mission.planetName to Mission.planetId for consistency
    Fixes issue #328: If you accept a contract on Taussen, the game teleports you back to Terra once you arrive
+ PR #802: Fix the campaign level planet pt. 2
    The rest of the fix for issue #328
+ PR #703: Make payroll monthly again, whups
    Fixes bug where payroll was accidentally made daily
+ Fix ATB adds 0 value transactions to the finance logs

v0.43.9-RC3 (2018-03-13 18:00 UTC)
+ Issue #647: Exception Causing UI Issues while Unit is Being Refit
+ Issue #655: Mechs (and probably other units) whose crews ejected will be able to deploy on subsequent missions
+ Updated faction-change info for FWL using Handbook Marik
+ Updated faction-change info for FC using Handbook Steiner
+ Refactor OrgTree classes to be TOE classes (For clarity of purpose)
+ PR #667: Deployed Twice
    Fixes #666 Cloning units into scenarios by the simple expedient of clearing deployment of everything within the selected forces to be deployed.
+ Updated MegaMek.jar to v0.43.9-RC3
+ Updated MegaMekLab.jar to v0.43.9-RC3

v0.43.8-RC2 (2018-02-11 22:40 UTC)
+ Issue #626: News events with year but no specific date should now fire with better distribution
+ Issue #616: Text rendering issue in Campaign Options screen
+ Data: Fix for multiple issues relating to incorrect capitalization and date omissions in planets.xml
+ VTOL and LAM bomb selections should now be saved when campaign is saved
+ Issue #620: Unused bombs are not recovered for VTOLs after battle (should recover properly for LAMs, as well)
+ Bug: large craft refits calculating ammo loading times incorrectly.
+ Issue #617: Extinct units available for purchase when they shouldn't be.
+ Issue #625: Repair Bay status window not cleared after last unit is repaired.
+ Honor user's press of the cancel button in the briefing screen "load saved game" dialog
+ Dropships and other units with transport bays that have internal components (cubicles, doors) should no longer incorrectly show some of those components as damaged.
+ Improved faction-change info for pre-CC factions and CC formation using Handbook Liao
+ Updated faction-change info for FS using Handbook Davion
+ Updated faction-change info for DC using Handbook Kurita

v0.43.7-RC1 (2018-01-21 22:00 UTC)
+ Issue #567: BA standard armor cannot be repaired
+ Issue #576: CCE on loading campaign with DS with missing thruster(s)
+ Feature: Advanced time by one month.
+ Issue #583: Ammunition Reload Issues
+ Greater OpFor variety: generated infantry may now be hidden. Odds depend on AtB difficulty setting.
+ Issue #575: Refits do not correctly handle equipment changing location
+ Issue #46: Locations removed via refit seem to not remove the associated parts
+ Issue #71: Units that finish refitting are often missing ammo and components
+ Issue #114: ASF refit issues
+ Issue #508: Armor kits are free when customizing infantry
+ Issue #461 Integrated heat sinks not added to refit shopping list
+ Bug: Armor removed in a refit is not the same as armor needed to refit back to original
+ Feature (Issue #275): Improved visibility for amount of available ammo/armor in repair tab
+ Do not require waiting for a refit kit if the only needed parts are ammo or ammo bins.
+ Not having enough ammo in the warehouse to fill all the bins will not delay the start of a refit.
+ Issue #300: ComStar ranks do not take into account service years when determining the main "pilot" of a vehicle
+ Issue #378: Thruster Maintenance on Conventional/Aerospace Fighters
+ Bug: NPE when attempting to refit unit that previously had a refit canceled.
+ Issue #454: News won't fire at campaign creation
+ Issue #500: Contract view text alignment
+ Issue #504: Tactics can be negative
+ Bug: MML packaged with MekHQ cannot find needed libraries.
+ Issue #525: Available Time for Mothball Not Calculating Correctly
+ Issue #520: GM Tools Window not placed correctly
+ Issue #537: Repair Bay tasks list location filter resets when changing mode of a task.
+ Issue #553: Fatigue check occurring too early
+ Issue #556: MM giving disconnected from server error when launched from MHQ
+ Issue #329: The "do task" button on the repair bay UI tends to jump left and right
+ Issue #570: Unit Rating unsustainable
+ Issue #574: Dropship capacity Inconsistancy
+ Issue #591: Special Abilities can be selected multiple times
+ Issue #577: MRMS does not always use BTH settings
+ Fixed unofficial Clan tech knowledge SPA.
+ Custom SPAs for tracking purposes (see docs/custom_spa.txt).

v0.43.6 (2017-12-22 10:00 UTC)
+ Bug: ClassCastException when loading campaign from earlier versions with large craft with missing ammo bin.
+ Bug: NPE when restoring units with some equipment that has had name changes.
+ Issue #557: Dragoons rating needed support hours no longer grow daily
+ Issue #559, 560: Scenario resolution interface fixes
+ Retain Princess verbosity setting when configuring bot in AtB scenarios.

v0.43.5 (2017-12-17 11:00 UTC)
+ Issue #490: NPE with campaign.universe.RandomFactionGenerator.addBorderEnemy
+ Issue #494: Regenerate LAM Pilot selects from the MekWarrior pool.
+ Issue #488: Select bombs throws "index out of bounds" errors in particular campaign file
+ Feature #280: Role folders now supported for random portrait assignment
+ PR #440: Track & report time in service
+ PR #502: Edge use for non-combat personnel
+ Issue #416: Base Attack scenarios fail to generate turrets
+ PR #439: Calculate DropShip rental costs based on untransported units only (and also take into account mothballed units)
+ Issue #452: Actually limit contract search based on contract search radius
+ Issue #429: Switching ammo now updates the UI
+ Bug: vehicle and conventional fighter refits not accounting for possible change in heat sinks.
+ Issue #514: Feature Request: Building Conventional Fighters
+ Issue #496: Possible Packaging issue for releases with MekHQ
+ Issue #507: Artillery skill no longer limited to 7 when initiating battles from within MekHQ
+ Feature: Updated planetary location and ownership data, including two new systems. To revert to the old data, replace planets.xml with data\universe\planets_43_4.xml
+ PR #528: Can add or remove arbitrary amount of XP using via right click on person -> GM Mode
+ Issue #321: New context menu option to randomize portraits for selected personnel.
+ PR #533: New AtB option to prevent unit founders from retiring.
+ PR #526: New option to auto-randomize portrait on job change if no portrait present.
+ PR #530: Greater op-for variety in AtB scenarios (may spawn additional hostile aircraft, infantry and turrets)
+ PR #543: New splash and loading screen art by Spooky!
+ Issue #510: Ratings calculations no longer count dead/retired/missing personnel for support requirements
+ Issue #519: Dragoons rating renamed unit rating
+ Data: New Loading Screens.
+ Customize Small Craft and Dropships in MekLab.
+ Track aerospace bays and doors as repairable parts.
+ Issue #554: Mass Repair/Salvage Button Broken during active campaign.
+ Post-battle scenario resolution now features the ability to explicitly declare whether an individual was KIA,
    replacing the implicit determination from "number of hits". Personnel manually brought back from death will
    no longer stay dead as a result.

v0.43.4 (2017-10-01 11:00 UTC)
+ Updating the repo with 0.43.3 Data
+ Issue 418: Add log4j support to MekHQ.
+ Make the log files reset between MHQ runs.
+ Fixing references to crew.special_energy to match fixes in MegaMek
+ PR #398 Fix for no probe defender missions #413
+ Feature #363: Feature Request: Order from Warehouse
+ Support for LAM repairs and hiring/assigning LAM pilots.
+ Refactor MR/MS/MRW and move much of the code to a service level class from the dialog.
    o Fix multiple bugs related to 'impossible' fixes such as damaged hip/shoulders, missing parts, etc...
    o Make the process much more efficient by not making checks that aren't necessary over and over.
    o Add additional color-coded messaging when parts can't be fixed due to configuration or
      existing techs.
+ Issue #431: When starting a scenario in MegaMek the camo for units seems to be the defaults.
+ Issue #426: Adding or removing bombs from ASF does not update Warehouse
+ Issue #437: ATB ambush mission generates the incorrect amount of enemy units
+ Issue #410: Allied traitors scenario no longer working
+ Issue #436: BA in MekHQ's mechlab has incorrect tonnage
+ PR #425: Implementation of Issue #339 - Prisoner ransoming instead of bonus
+ PR #451: IO Tech
    o Updates all tech intro dates to the Universal Technology Advancement Table in Interstellar Operations.
    o New options to vary part and unit tech level according to campaign year and/or faction.
+ Update Era.java to match MUL and add Dark Age information.
+ PR #453: Overhaul much of the logic in MRMS to be better and faster.
    o Fix multiple bugs around rush jobs and repeated fixes
+ Issue #455: Repair bay uses the wrong ammo bin.
+ PR #480: Faction.java redesign to fix issue with Eras. (More precise faction name and starting planet changes)

v0.43.3 (2017-07-18 18:30 UTC)
+ Feature: Refactor AtBScenario to break up the monolithic AtBScenario class and to have a separate class for each scenario
+ Feature: Support for multiple crew in command consoles and tripod/quadvee/dual cockpits.
+ Fix #405: Properly set home side for Extraction scenario
+ Added QuadVee parts.
+ Bug [#955]: MekHQ deployed units would not print
+ PR#375 - Bug-Bad CO Rating.
+ PR#366 - Human TRO
+ PR#249 - AtB Contract Names
+ Fix #395: SPAs do not appear in Pilot Info in MHQ
+ Commenting out PR#249 see commit notes.
+ PR#409 - Fix for incorrect treatment of tornadoes
+ PR  #468: Support - Peacetime Costs cleanup


v0.43.2 (2017-05-1 22:00 UTC)
+ Fix #362: Omni Refits calculating additional HS incorrectly
+ Bug: Cannot begin refit when creating custom omni configuration in MekLab.
+ Fix #365: Personnel actions not refreshing with options affecting person panel.
+ Fix #364: MekHq Calculates Naval Vee Piloting skill using Ground Vee piloting skill.
+ Fix #369: Chose Refit Kit causing ArrayIndexOutOfBoundsException
+ Issue #356: Option to hide hide custom player refits from the purchase menu/unit cache #356
+ Fix #317: Unable to load campaign file after BattleArmor refit
+ Fix #368: Selected tech in repair tab reset after every repair
+ Fix #376:  MekHQ unselects task in repair bay/won't autoselect next patient in sickbay
+ Fix #370: Attempting to use Hire Bulk Personnel results in log error
+ Fix #377: Advance Day Dialog not showing daily reports beyond the first.
+ Fix #343: Graphics Issue: MMLab screen does not fit in its MHQ window
+ Fix #298: Medical Details Window Size
+ Fix #382: MR-Warehouse no longer works
+ Fix #385: MRMS no longer fixes units with bad hip/shoulder
+ Fix #387: Fix assertion failure when undeploying a unit from a special operation
+ Fix #389: Remove all personnel tried to remove the tech only if it didn't have a tech
+ Feature: New parts acquisition functionality to group parts together and to be able to better see what is in transit/on order and what is missing
+ Feature: Implement custom SPA "Clan Technical Knowledge", which can be
    purchased to give the bearer the same skill level with clan technology ad a
    freeborn clan tech. This required implementing 99% of the code to
    support custom SPAs that affect MHQ rather than MM. The rest will
    come in once a plugin system is implemented.
+ Updated MegaMek.jar to 0.43.2
+ Updated MegaMekLab.jar to 0.43.2

v0.43.1 (2017-03-31 01:15 UTC)
+ Change to require GM Mode for the add/remove pregnancy context menu commands
+ Fix #334: Problems purchasing bombs.
+ Fix #326: Cannot use Meklab to customize units from within MekHQ using v43.0
+ PR #344: Separate list item for Prisoners on the personnel tab
+ Omni units: faster salvage/replacement (including whole location at once), separate podded parts in warehouse.
+ Data: These are a series of commits updating MekHQ data (boards, Unit files, and sprites)
     to match MM repo as of March 31/2017
 + Updated MegaMek.jar to 0.43.1
 + Updated MegaMekLab.jar to 0.43.1

v0.43.0 (2017-02-13 03:30 UTC)
+ Improve Mass Repair/Mass Salvage technician selection by providing additional configuration options
+ Fix #313: Prisoners counting towards combatants total for defection rolls.
+ Fix #314: Purchasing aerospace sensors via 'purchase parts' are always 0 ton.
+ Planetary Data Update 39
+ Updated MegaMek.jar and MegaMekLab.jar to 0.43.0

v0.42.0 (2017-01-01 14:00 UTC)
+ Fix #266: PayForTransport option ignored when estimating total contract profit
+ Fix #291: Pilots being generated with special abilities in the battle even though special abilities are turned off
+ Fix #268: Pilots always killed if resolve manually
+ Fix #293: Incorrect tech ratings?
+ Fix #272: Tactics Campaign/MegMek options bug
+ Fix #294: Contract market incorrectly calculating transport amount as 0 c-bills
+ Fix #295: Variable contract length option no longer works
+ Fix #292: Starleague cache 1: IndexOutOfBoundsException when generating enemy
+ Fix #250: [AtB] Wrong deployment edge for bot reinforcements in Chase(Att) scenario.
+ [AtB] Chase scenario uses unit speed to determine deployment turn.
+ Updated MegaMek.jar and MegaMekLab.jar to 0.42.0

v0.41.28 (2016-12-18 17:35 UTC)
+ Issue #237: Remove Tech From Lance assignments upon retiring
+ Fix #262: Advanced Medical: Patient not added to infirmary until day is advanced
+ Fix #265: Vehicle gunnery skills not showing same as personnel screen
+ Updated MegaMek.jar and MegaMekLab.jar to 0.41.28

v0.41.27 (2016-12-07 03:00 UTC)
+ PR #232: "Advanced Medical" refactor - new medical dialogue, lots of under-the-hood improvements
+ Allowing twins, triplets, quadruplets ... and so on to be born
+ Recording the biological father of children at conception time
+ Issue #243: Pregnant widow can't give birth
+ Fixed bug with force icon layers being misaligned by 1px in both dimensions
+ Issue #220: NPE when updating unit rating and infantry have no troopers
+ Issue #228: Campaign Ops Unit Rating -- Heavy Vee Bays Affecting Display of Light Vee Bays
+ Issue #244: [AtB] A Normal morale enemy gets Base Attack.
+ Issue #245: [AtB] Bonus payments are not made.
+ Issue #246: RAT Generator doesn't seem to generate any VTOLs.
+ Issue #247: GM Tools RAT Roller Will Not Add Dropships.
+ Overhaul of Mass Repair/Salvage and adding Mass Repair to warehouse
+ Issue #239: Be smarter about clearing assignments when removing personnel from units and vice versa.
+ Issue #252: Enable 'remove all personnel' when selecting multiple units in the hangar
+ Issue #239: Techs stuck on assignment (also #261).
+ Issue #231: IndexOutOfBoundsException in Layered Icon editor
+ Issue #224: Mechs with bad hip/shoulder do not show in repair bay if IS undamaged
+ Updated MegaMek.jar and MegaMekLab.jar to 0.41.27

v0.41.26 (2016-11-02 02:00 UTC)
+ Issue #204: AtB generates empty unit markets with traditional RATS
+ Fixed bug with Export to MUL setting deployment round to -1 instead of 0
+ Issue #103: Dragoon Rating (FMM:Rev) Decreases as Dropship Carrying Capacity is Used
+ Converted Interstellar Ops Beta Unit Rating to Campaign Ops Unit Rating to match the released version of the rules
+ Added additional details to both the Dragoons and Campaign Ops Unit rating reports
+ Issue #215: CO Rating showing tech shortage due to infantry
+ Added PR for Range Master support
+ Updated MegaMek.jar to allow building with Range Master support
+ Added PR for Mass Repair and Salvage
+ Added PR for Refurbishment
+ Added PR for Repair task icons
+ New force icon pieces and categories
+ Updated MegaMek.jar and MegaMekLab.jar to 0.41.26

v0.41.25 (2016-10-15 14:40 UTC)
+ Issue #158: Scenario Resolution: ejected+fled pilots lose hits
+ Fixed forcestub save for layered force icons
+ Issue #151: Damaged Small Craft Thruster Shown As Avionics Repair
+ Issue #141: Incorrect Ammo load from unit after refit
+ Bug [#924]: Refits end with incorrect ammo.
+ Issue #192: Replacing Retractable Blade in Campaign
+ Bug [#596]: Parts are impossible to get when they shouldn't be.
+ Issue #77: Dropship refit time never decreases
+ Issue #136: 2x C3 Master Mechs not working properly
+ Updated MegaMek.jar and MegaMekLab.jar to 0.41.25

v0.41.24 (2016-10-06 03:15 UTC)
+ Issue #170: MHQ Unable to Resolve Space Battle with Fighter Squadrons
+ Version matched to MegaMek
+ Refactored PortraitChoiceDialog to be ImageChoiceDialog since it's used for more than one thing
+ Issue #33 [AtB]: All allied units are marked as total loss after battle even if undamaged
+ Issue #30: Dragoons rating tab transportation calculation issue
+ Issue #67: Scenario does not resolve - NPE in scenario resolution isCommander()
+ Issue #83: MegaMek options -> Tech level is stuck on Standard
+ Issue #146: Undamaged Units acquire internal damage when loading campaign
+ Added Layered Force Icons - Functionality limited for now, but can be expanded further in the future
+ Fix bug with cancel and exit button in the ImageChoiceDialog
+ Fixed image preview for the layered icons
+ Feature: Log conception and birth in personnel log
+ Fixes #179: Unable to load campaign with custom layered force icon
+ Updated AtB ship search to v2.31; ship search is now available on the Marketplace menu.
  Closes #177:[ATB] Rolls for DropShip should occur 1 time a month
+ Moved AtB OpFor generation tables into data/universe/atbconfig.xml, where they can be customized by the player.
+ Issue #186: Clan battles returning 'No Random Assignment Table found for this faction'
+ Fixed Mac OSX Packaging (Hopefully for good this time!)
+ Updated MegaMek.jar to 0.41.24
+ Updated MegaMekLab.jar to 0.41.24

v0.3.33 (2016-09-20 00:07 UTC)
+ Added AtB preset.
+ Reworked AtB RAT subsystem and added option to use RAT Generator
+ Updated MegaMek.jar to 0.41.23
+ Updated MegaMekLab.jar to 0.1.59

v0.3.32 (2016-08-26 03:00 UTC)
+ Issue #131: Personnel Market update blank
+ Adding Some of the missing AtB Docs

v0.3.31 (2016-07-31 10:00 UTC)
+ Adding an "Inner Sphere at War" hex map overlay to the interstellar panel
+ Issue #120: Hanger->GM Mode->Restore Unit Issues
+ Bug: Packaging of some images didn't happen
+ Bug: Recruited prisoners don't get their "willing to defect" flag cleared
+ Bug: Skill.improve() didn't check for maximum skill level (SkillType.NUM_LEVELS)
+ Feature Request #80: Automated Skill Purchases
+ Bug: Reset Entity.elevation in Campaign.clearGameData
+ Updated MegaMek.jar to 0.41.21
+ Updated MegaMekLab.jar to 0.1.57

v0.3.30 (2016-06-27 02:00 UTC)
+ Issue #110: Unassigned patients no longer get selected automatically
+ Adding planetary icon display to the planet detail view (+ "icon" data entry)
+ Adding HPG network display overlay to the interstellar map panel
+ Issue #29: MekHQ will not load.
+ Issue #69: 3.27 : ATB, allies generated use incorrect skill rating
+ Bug: missing or incorrect values in ratinfo.xml can cause ArrayOutOfBoundsException
+ Updated MegaMek.jar to 0.41.20
+ Updated MegaMekLab.jar to 0.1.56

v0.3.29 (2016-06-05 22:40 UTC)
+ Adding a simple view option to the interstellar map (show/hide "empty" planets)
+ Code cleanup/refactor of the interstellar map panel
+ Issue #96: Null Pointer Exception from Special Mission (Prison Break)
+ Issue #91: Can't assign patients to doctors
+ PR #92: Cleanup of the infirmary panel
+ PR #94: Conception and Birth messages now have names hyperlinked.
+ Issue #88: Current location displayed as "null"
+ Fixed IO Reputation rating value for experience.
+ Fixed an NPE in hasChildren() when trying to hire new personnel
+ Issue #64: Coolant failures not reset between missions.
+ Issue #63: Unable to edit mission - error about duplicate mission name.
+ Issue #89: AtB - NPE Setting Planetary Conditions
+ Interstellar map panel QoL improvements: Zooming at the middle of the screen
+ PR #95 - AtB Uses Int Ops Reputation Factor when IO rating is used
+ Updated MegaMek.jar to 0.41.19
+ Updated MegaMekLab.jar to 0.1.55

v0.3.28 (2016-04-16 19:30 UTC)
+ Bug #43 / PR #62: Making admins gain their XP less often than once per week if requested,
                    have that option work independently from AtB.
+ PR #60: UI Enhancement - Show children in person panel
+ Adding two CampaignEvent events: DayEndingEvent (cancellable), NewDayEvent
+ Bug #59: Ancestor Id not set at birth
+ Bug #57: Tech not properly removed when adding a unit to a force that already included a tech.
+ Bug #56: Adding a lance tech would not clear the units from the old techs
+ Bug #55: Assign Tech to lance should not include vessel crewman
+ Bug #1: Ship engineers now show up in refit tech list
+ PR #52: Updating tonnage/mass to use doubles to avoid rounding errors
+ Syntax errors in planetary data fixed
+ Bug [#925]: Issues with reload of MHQ and Settings
+ [AtB] When failure to deploy results in defeat, replace generated entities with stubs.
+ Issue #40: [ATB] 3.25 : Enemy reinforcements incorrectly set to deploy at the start of the game
+ Issue #68: IndexOutOfBoundsException when advancing day
+ Updated MegaMek.jar to 0.41.18
+ Updated MegaMekLab.jar to 0.1.54

v0.3.27 (2016-04-16 00:30 UTC)
+ Updated MegaMek.jar to 0.41.17
+ Updated MegaMekLab.jar to 0.1.53

v0.3.26 (2016-04-10 21:53 UTC)
+ Bug #31: NPE when advancing a day due to people without tech skills having assigned a repair job
+ PR #37: Redesigning the "Parts in use" dialogue to 1. work and 2. have some more useful data to display
+ Raising XP limits for gained XP and abilities, as per SF feature request 354
+ PR #38: Recording "willing to defect" prisoner status,
          allow to recruit them without resorting to GM tools,
          allow to easily find them by sorting by rank
+ PR #35: Adding age limiting options to the "Hire in bulk" dialogue
+ Feature: Choose Surname on Marriage
+ PR #9: UI Enhancement - Added Dependents group to Personnel Type menu
+ PR #8: UI Enhancement - Add Spouse to Person Panel
+ PR #34: Make generateRandomCrewWithCombinedSkill() also generate and register the crew's unique IDs
+ Bug: GameOptionsDialog does not match MegaMek's GameOptionsDialog
    This bug was caused by duplicating G.O.D. rather than just implementing MM's
    version of it. I added the one minor thing the MM version needed added to support
    MHQ and other external programs, and then switched to using it. I also removed the
    MHQ included version to avoid mistakes in the future.
+ Updated MegaMek.jar to 894609a to avoid build errors when not pointing at other projects
+ Issue #20: GameOptions Dialog Okay button shows as disabled after recent code changes
+ Issue #21: Incorrect passing of MegaMek options from MekHQ
+ Issue #19: Presets folder gets packaged without the actual preset files
+ Issue #14: Logging Maintenance Rolls Option
+ Cleaned replaced a lot of old manual boolean checks with parseBoolean, more needs done
+ Issue #22: Classpath fix for MM/MML jar files broken by commit ec84325
+ Bug: Added entity.setDeployed(false) to Campaign.clearGameData(Entity)
+ Updated MegaMek.jar to 0.41.16
+ Updated MegaMekLab.jar to 0.1.52

v0.3.25 (2016-02-21 14:15 UTC)
+ Updating MHQ Data files to be in line with MM 41.14 (Multi-commits)
+ Bug [#959]: MekHQ Start New Campaign Bug
+ Updated Campaign.clearGameData to reset isStuck state
+ Updated MegaMek.jar to 0.41.15
+ Updated MegaMekLab.jar to 0.1.51

v0.3.24 (2016-02-02 13:10 UTC)
+ Bug [#841]: [ATB] Hold the line : Enemy reinforcements may start in any location
+ Bug [#779]: Lost employers DropShip
+ Bug [#991]: 3.23 Headshot 'Meks cause NPE in Resolution
+ Bug [#973]: Unable to repair warehouse items due to null pointer exception
+ Updated MegaMek.jar to 0.41.14
+ Updated MegaMekLab.jar to 0.1.50

v0.3.23 (2016-01-01 03:35 UTC)
+ Updated MegaMek.jar to 0.41.13
+ Updated MegaMekLab.jar to 0.1.49

v0.3.22 (2015-12-24 23:15 UTC)
+ Bug [#980]: AtB UnitMarket weight class ArrayOutOfBounds exception
+ Updates to use game year based Tech Levels for Engine/Gyro/Cockpit parts
+ Updated MegaMek.jar to 0.41.12
+ Updated MegaMekLab.jar to 0.1.48

v0.3.21 (2015-11-15 16:50 UTC)
+ Bug [#963]: CampaignOptionDialog crashes with NPE when "Confirm" button is pressed
+ Bug: [AtB] MM game launched from MHQ using AtB does not enter deployment phase.
+ Bug [#968]: GameOptionsDialog throws IllegalArgumentException
+ Updated MegaMek.jar to 0.41.11
+ Updated MegaMekLab.jar to 0.1.47

v0.3.20 (2015-10-12 00:11 UTC)
+ Bug: NPE on warehouse tech filter
+ Bug: check for missing external id on ejected enemy pilots
+ Bug [#888]: Briefing Room: Cancel load saved game causes NPE
+ Bug [#951]: Auto-resolve fails even with new mul method
+ Bug [#950]: Autofailing battle by advancing day does not undeploy lance
+ Bug [#891]: [ATB] Contracts Change Value On Reload
+ Bug [#889]: [ATB] Non-Special Battles Generated Despite Rout
+ Bug [#879]: [ATB] minimum <= value <= maximum Error
+ Bug [#852]: [ATB] Manual contracts : Employer/Enemy units always generates as "Independent"
+ Bug [#946]: AtB: Edit mission causes enemy faction to change
+ Bug [#847]: Manually adding contracts : transportation amount is incorrectly calculated
+ Bug: [AtB] Star League Cache special missions can cause NPE if SL-era RATs are missing.
+ Bug [#943]: File ratinfo.xml not updated correctly
+ Bug [#623]: 0.3.6. : Unable to edit scenario start date even in GM mode
+ Bug [#807]: [ATB] Contract renegotiate buttons no longer work
+ Bug [#845]: [ATB] Employer offers follow up contract, but follow up contract has incorrect employer
+ Bug [#860]: [ATB] Special missions still generating gravity even if "use planetary conditions" is turned off
+ Bug [#861]: [ATB] 100 ton ASF being classified as "Medium" in the unit market
+ Bug [#858]: Personnel market : MekWarrior's unit is a tank
+ Bug [#864]: [ATB] Uses Highest Strategy not "Deployed" Strategy
+ Bug [#870]: JumpShips getting assigned to battles in AtB
+ Updated MegaMek.jar to 0.41.10
+ Updated MegaMekLab.jar to 0.1.46

v0.3.19 (2014-09-14 01:25 UTC)
+ Bug [#922]: Location of Jump Jets is not shown in repair tab
+ Bug [#908]: Pay for Recruitment Pays for All Enemy Pilots
+ Bug: enemy salvage not identified via manual resolution when it has a UUID
+ Adapt packaging to support MML svg files
+ improvements to prisoner tracking in ResolveScenarioTracker (prisoners from ejected units not yet correct)
+ simplified prisoner interface in ResolveScenarioWizardDialog
+ Bug: totally dead crews generating an NPE when shuffled in ResolveScenarioTracker
+ Bug [#932]: BA prisoner problems
+ Bug [#944]: Assign Kills Error
+ option to capture prisoners
+ option to set prisoners as bondsman by default
+ prisoners are tracked correctly from ejected units
+ added Utilities.isLikelyCapture for the logic of what/who gets captured in ResolveScenarioTracker
+ Bug: all salvage is considered total loss
+ show salvage value below to reduce width in ResolveScenarioWizardDialog
+ Bug: ResolveScenarioWizardDialog not showing correct damage status of player's own units
+ Bug [#571]: Experience Error With Late Deployment
+ sort personnel and prisoners in ResolveScenarioWizard by unit name
+ Bug: when no mul file is loaded, pilot resolution is skipped
+ Bug [#928]: Picked up MekWarriors are not shown in Post Battle Resolution
+ Bug [#657]: Units incorrectly listed as escaped at end of the battle
+ Bug [#945]: Personnel tab, Fluff Information view - cannot sort by kills
+ Bug [#930]: Name of Tab different between MHQ and MML
+ option to reverse quality name reporting (e.g. F becomes A)
+ Show vessel engineers in repair bay with time
+ Bug [#934]: Unlimited Repairs for Dropships and Warships
+ Bug: shorthanded mod not showing for large craft
+ Bug [#910]: sorting problem in parts store dialog
+ Bug [#897]: Can't Determine Salvage In Exchange
+ Bug [#899]: MHQ Version Upgrade Causing Jump Path Error
+ Bug [#929]: Warehouse Tab - sorting issues
+ Bug [#920]: Start a New Campaign and the Date Chooser
+ Bug [#813]: Mek HQ pilots/crews with -1 and below skills do not function correctly in the MM lobby
+ Bug [#816]: Injury handling for MIA pilots doesn't work correctly
+ WIP Bug [#900]:  Daily Log overwhelmed by Injury Reports
+ Updated MegaMek.jar to 0.41.9
+ Updated MegaMekLab.jar to 0.1.45

v0.3.18 (2015-09-01 12:10 UTC)
+ Bug: units listed as not invented when they have been
+ Bug: ammo bins should not be loadable in warehouse
+ various improvements to ResolveScenarioTracker including tracking actual damage to total loss units
+ partial fix of Bug [#830], not yet working for manual resolution
+ removed separate salvage file from manually resolution, one mul will now process entire battle
+ Bug [#830]: Crews "Killed" in MM not handled properly in MekHQ
+ process kills from manual resolve
+ Bug: some items on ResolveScenarioWizardDialog are not laying out correctly
+ Bug: contracts not being checked for duplicate names
+ Bug: NPE when trying to assign prisoners for BA
+ Updated MegaMek.jar to 0.41.8
+ Updated MegaMekLab.jar to 0.1.44

v0.3.17 (2015-08-26 21:30 UTC)
+ Bug: Ammo bins not reserving for refit if other ammo bins of same type in warehouse
+ Bug [#909]: Refits not shopping for ammo
+ Bug [#502]: MekHQ Freezes
+ Bug [#646]: Standard Fusion Engines listed separately by clan and IS
+ Bug [#647]: Incorrect mech component locations in the repair bay
+ Bug [#678]: End of battle screen -> finish -> program hangs, array index out of bounds
+ Bug [#682]: Omni pod refits are not working correctly
+ Bug [#689]: Unable to select multiple contracts of the same name
+ Bug [#693]: Unable to repair heat sink ; array index out of bounds
+ Campaign loading routine unloads ammo bins that are not reserved for refit
+ some fixes to parts reservations in Refit
+ Bug [#673]: GM mode -> procure single refit kit does not work
+ Bug [#672]: GM mode -> procure all refit kits causes HQ to hang
+ Bug [#912]: Costs of refits kits don't seem right, armor not prorated
+ Bug [#913]: Parts not separated by quality in warehouse
+ Bug [#721]: BA SRMs do not reload correctly in the repair bay
+ Bug [#732]: MekHQ unable to handle custom DropShip with a lot of weapons
+ improvements to AmmoBin.getFullShots to avoid loading ProtoMek entity from units.cache
+ Bug [#915]: Must salvage parts in location before replacing bug
+ Bug [#766]: Refit Kits still searched/ ordered when all parts are present in warehouse
+ new campaigns will remove reservation from refits where the unit is not there or is not refitting
+ check on campaign loading for unstacked parts in warehouse that could be stacked and do so
+ Bug [#853]: Battle Loss Compensation not being calculated correctly for destroyed units
+ Bug: Ammo bins were reporting zero value regardless of ammo level (not yet working for BA ammo)
+ Bug: get BA Ammo tons per shot correct
+ Warning cleanup
+ Bug [#917]: Advanced medical is broken
+ Add resetPilotAndEntity to joinScenario
+ Bug: joinScenario did not set vehicle crew sizes
+ Bug [#712]: Inconsistent infantry unit pricing
+ Bug [#885]: Spend XP Not Working Correctly
+ Bug [#808]: Warehouse : "Sell all parts of this type" only sells 1 point of standard armor
+ Allow underweight units to be refit
+ Bug [#811]: Bug in Editing Potential rewards in Scenario
+ Bug [#836]: Cannot Repair Jumbo's AC Bay
+ Bug: crew hits to large craft not affecting personnel
+ Updated MegaMek.jar to 0.41.7
+ Updated MegaMekLab.jar to 0.1.43

v0.3.16 (2015-08-15 19:40 UTC)
+ Bug [#823]: NPE during 'Auto Resolve'
+ Bug [#415]: Fighters and small craft have thrusters
+ Bug [#698]: All BA armor is incorrectly set to clan tech
+ Bug [#699]: BA armor may not be bought from the parts market
+ Bug [#277]: BattleArmor costs
+ Bug [#862]: Battle Armor Breaks Save Files
+ Bug [#898]: BA suits not getting roll to avoid destruction
+ re-added infantry weapons
+ Major overhaul of BattleArmorSuit replacement to allow for sub-parts to follow main part
+ fixed TechRating values for parts with IS_TW_ALL that should be ALLOWED_ALL

+ Bug [#893]: can't get parts before year introduction from parts store
+ added the ability to save and load campaign option presets
+ Bug [#901]: mekhq.campaign.Campaign.newDay Error
+ Bug: Protomek parts not showing up in repair bay by location
+ Bug: Protomek leg location sending incorrect casting exception
+ Bug: quad protos getting arm parts
+ Bug: engine-less protos still have running MP
+ Bug: updateConditions in ProtomekLocation not critting/uncritting things correctly
+ Bug [#902]: Tank and Aero system parts not getting check for destruction
+ Moved all equipment checks for destruction into Part.updateConditionFromEntity
+ removed time and difficulty variables from Part, now tracked by specific methods in each part,
    no need to always updateConditionFromEntity to switch
+ target for equipment destruction from combat is now a customizable option
+ Bug [#618]: Ammo bins cannot be replaced on mechs
+ Bug: swapped out ammo is lost on ammo swap
+ Bug [#577]: Incomplete Ammo Acquisition
+ Bug: units not showing up in repair bay when set to salvage
+ removed salvaging variable from Part, Part.isSalvaging() now determined by characteristics of unit
+ reclassified BaArmor and ProtomekArmor as sub-classes of armor
+ Bug: previous change made it possible for overnight tasks to do the wrong thing if unit repair/salvage status was switched
+ Bug [#896]: Removing units from TO&E does not remove them from deployment
+ Bug [#903]: [ATB] Retirement Sort by Cost Incorrect
+ Splitting Models out of RetirementDefectionDialog
+ Changed FormattedNumberSorter to use long instead of int
+ Bug [#849]: Removing ammo from a design does not cause the corresponding ammo to appear in your warehouse
+ Bug: cancel customization not available in unit context menu
+ Bug [#857]: Refit kit does not remove parts from the warehouse when the refit is completed
+ Bug [#602]: 0.3.6 warehouse graphical glitch
+ Bug [#904]: Armor parts showing up as zero amount on refits
+ Bug [#906]: Location specific armor parts showing up for refit after save and load
+ Bug [#905]: Refit parts are reserved a day too late
+ Bug [#843]: Ammo bin repair
+ MegaMek.jar updated to 0.41.6 and MegaMekLab.jar updated to 0.1.42

v0.3.15 (2015-08-04 10:50 UTC)
+ Planetary faction updates
+ Bug [#716]: Add Another Special Ability not Cancelled
+ Bug [#884]: Shoulder/Hip Crits disappear
+ Bug [#887]: Different Prices for Parts
+ populate store with more jump jet options, change labels to indicate tonnage of unit for JJs
+ Bug [#881]: Cannot reload Field Artillery ammo
+ Bug [#873]: Right Torso location cannot be replaced without salvaging...
+ Bug [#854]: Engines take extra damage after saving/reloading
+ Bug: array index out of bounds on Faction.getFullName causing campaign option save fail
+ Bug: trailing empty cells not collected by split method in faction generation resulting in some arrays being too short
+ added array length safety check methods to Faction.getEraMods, Faction.getFullName, and Faction.getStartingPlanet
    and incorrect data reported to log
+ Bug [#829]: GM mode -> set XP for personnel does not work when attempting to set XP higher than 100
    (IllegalArgumentException: setSelectedIndex: 0 out of bounds)
+ Bug [#867]: Custom Vehicles w/ C3Master unable to network
+ Bug [#348]: random skill error
+ Bug [#826]: 2525 points of standard armor in the warehouse, but cannot replace standard armor on a marauder
+ Bug [#814]: Fusion engine incorrectly in head location
+ Bug [#415]: Fighters and small craft have thrusters
+ Bug [#892]: Missing BA suit, MekHQ
+ Updated MegaMek.jar to 0.41.5 and MegaMekLab.jar to 0.1.41

v0.3.14 (2015-05-31 18:15 UTC)
+ Entity last target and sensors now reset at end of game
+ Bug: AtB contract generator does not generate additional contract at faction capital
+ Patch [patches:#50]: Log Saver - Use Reassign instead of Remove/Assign
+ Patch [patches:#49]: Refit: Tech Time Management
+ Patch [patches:#45]: Marriage bugfix - Can marry the dead
+ Patch [patches:#43]: Higher-precision quality averaging
+ Bug [#140]: MekWarrior Quality Bug
+ Patch [patches:#42]: Show required lances for AtB contracts in market
+ Patch [patches:#41]: Don't auto-deploy when force under repair
+ Bug [#804]: [ATB] Scheduled repair tasks automatically fail if the mech is auto deployed to a pending battle
+ Patch [patches:#38]: Procreation Birth correction
+ Quirks saved in MM now properly save when MM is closed
+ Bug: NoSuchElementException in Campaign.clearGameData
+ Bug [#882]: Scenario resolution causes OpFor recruitment
+ Bug [#880]: NPE: Loading a saved campaign - Lance.java
+ Bug [#874]: [ATB] Duplicate Prisoner Names
+ Bug [#838]: "Use ammo by type" unofficial rule also works with ballistics
+ Bug [#865]: NPE Dragoon's rating after GM mode change admin skill
+ Bug [#883]: Missing procreation w/o relationship option
+ Bug: Phantom MegaMek servers left running on Load Game failures
+ Planetary Update 38
+ Planetary faction updates

v0.3.13 (2015-04-19 21:29 UTC)
+ Bug: Inappropriate mixing of string and integer in personnel table fields leads to class cast errors
+ Bug: Compiling with JDK 7 breaks Mac releases
+ Bug: MHQ doesn't save custom weapon sort orders when saving client settings
+ Improve memory usage by only loading data used by AtB contract and battle generators
        when AtB is enabled, dump when disabled
    Implements:
        +Feature [feature-requests:#264] ATB: Please add date ranges to the RAT descriptors
+ Bug [#781]: AtB: Tech/Admin/Doctor XP costs are wrong when using "Use AtB Skills Option"
+ Bug [#825]: [ATB] Contract incorrectly generated with 110% salvage
+ Patch [patches:#44]: Hotfix for retirement screen not coming up
    Fixes Bug [#817] Atb: Defection/retirement screen will not populate
+ Feature: [AtB] Contract fatigue rules from v2.30
+ Bug [#822]: [ATB] Base attack (defender) mission generated with no OpFor due to a NPE
+ Bug [#784]: Clan Aerospace Pilot Ranks
+ Patch [patches:#39]: Assign Tech to Lance
+ Bug: [AtB] NPE when generating unit market while RandomFactionGenerator's employer list
    is empty (likely when campaign is set in Clan space)
+ Bug [#788]: "Limit units/parts by year" does not work properly
    +Also corrected failure to respect limits on tech base (IS/Clan)
+ Bug: Aeros don't have their velocity reset in Campaign.clearGameData
+ Changes to Infantry Costs doesn't use Alternate Cost anymore.
+ Updates MegaMek and MegaMekLab Jar files.

v0.3.12 (2015-02-12 15:45 UTC)
+ Bug: OpFor personnel are captured, even when not selected as prisoner or bondsman
+ Bug [#786]: AtB: Rank sort and prisoner rolls broken after battle
+ Bug: Edit Unit buttons doing nothing for salvaged units
+ Bug: Entities were not being correctly set on UnitStatuses
+ Bug [#792]: Battle resolution does not start in MHQ after MM game
    I've fixed the NPE, but this still leaves the root cause of the issue unknown
    until questions in the ticket are answered. It would be best to fix that extraneous
    issue as well.
+ Bug [#749]: MM displays wrong year when launched from MHQ
+ Bug [#756]: VTOL Repair Issue Causes Internal Structure to Go Over Max IS
+ Bug [#790]: Heat sinks may not be purchased on intro tech level
+ Bug [#791]: Admin skills - scrounge sort order incorrect
+ Bug [#806]: Repair bay : Location filter is reset to "All" if you adjust the time of a task
+ Bug [#799]: Repair bay : GM mode -> complete task becomes unavailable if location filters are used
+ Patch [patches:#40]: After repair reset to the technician at the top of the list

v0.3.11 (2015-01-28 18:00 UTC)
+ Bug [#783]: Scenario Resolution, Unable to View Unit or Edit Unit
+ Added logging output for when null clans exist because a new clan faction is created but not added to the clans.xml file
+ Bug: NPE when resolving manually hits code to generate salvage statuses
+ Bug: Parts showing up before they've been invented, and defaulting as IS intro tech level until they are invented
+ Updated MegaMek.jar to 0.41.1 and MegaMekLab.jar to 0.1.37

v0.3.10 (2015-01-22 22:15 UTC)
+ Updated SubmitBug.html with corrected links and a new link for the bug reporting policy/howto
+ Bug [#737]: ATB - Sacked Prisoner's get 50,000 C-bills
+ Bug [#600]: ATB : Incorrect missions being generated
+ Bug: Index out of bounds when resolving games where ASF are carrying certain types of bombs
+ Bug: Possible NPE if RAT names change and are not updated in ratinfo.xml
+ Bug: [#688]: ATB contract generation causes NPE
+ Bug: (AtB) Incorrectly computes maximum number of subcontract offers
    Only offer subcontracts that do not last beyond the ending date of the main contract
+ Bug: [#669]: ATB : Base attack (defender) scenario generated with no OpFor
+ Bug: MissingBattleArmorSuit NPE due to unit variable not being set
+ Bug: NPE with the tech color coding for assigned to the part's unit tech in the repair bay
+ Bug: [#701]: (ATB) Probe condition is incorrect
+ Feature: Salvaged mechs that were using individual camos now import with those individual camos
+ Bug: Individual camo reset after unit participates in a battle
+ Bug: [#639]: 0.3.6 : ATB : Negotiation bugs
+ Bug: Retainer contract offers are visible in the contract market dialog even when not playing a mercenary unit
+ Stop de-selecting pieces of the TO&E when a change is made that refreshes it
+ Bug: [#708]: ATB : Use bonus part does nothing if ammo is selected in the acquisition tab
+ Bug: [#767]: Contract ended, retirement payout window not processing
        Also set final payout amount to zero for retiring infantry that are not assigned to a unit.
+ Bug: [#757] ATB - Incorrect Map Sizes
+ Bug: [#727]: [AtB] Pilot retiring while mech deployed
+ Bug: [#633]: [AtB] 0.3.6 : Jump platoons on scout scenarios deploy incorrectly
    Made the following related changes as well:
      + Use jump movement for all conventional and BattleArmour infantry
      + Use walking +1 for jump-capable 'Meks
      + Apply scout lance delay to attached allies as well
      + Ignore delayed deployment when making a combat drop
+ Bug: Unscrambling equipment numbers messes up ammobins that are loaded with a different ammo type
    if you leave leave any bins loaded with the original ammo type
+ Bug [#771]: MekHQ 0.3.9 - Campaign will not load if individual camon folder contain "&" Character
+ Bug: "None" unit assignment messed up after change to move it below the popup menu of actual units
+ Bug [#765]: Capture Personnel Dialog data conflicts with Salvage Window data
+ Bug [#769]: Set XP to Zero Generates Bulk Purchase Exception
+ Bug [#773]: Interstellar Map dragging too fast (methods "forgets" to update current mouse coordinates)
+ Bug [#742]: IllegalArgumentException : Unable to edit special abilities if xp cost is set to -1
+ Bug [#777]: Rank System Bugs

v0.3.9 (2015-01-01 21:25 UTC)
+ Bug: packaging.xml was renaming mhq's hitory.txt to history-mm.txt due to change in where mm docs are copied to
+ Bug: packaging_local.xml out of date compared to packaging.xml
+ Bug: packaging_local.xml needs to mkdir before the copies used in place of svn exports
+ Bug [#676]: Campaign file could not be loaded : Array index out of bounds
+ Bug [#730]: Refit chances reduced to Impossible
+ Feature: New view menu toggle option for the overview tab
+ Bug [#75]: Warehouse NPE for parts with a decimal in the tonnage
+ Bug [#754]: Contracts not created, Unit Market has nothing in it
+ Changed text and tooltip text of CampaignOptionsDialog/AtB tab skill/SPA toggle buttons in an attempt to clarify function
+ Bug [#763]: Change StellarOps to IO
+ Update MegaMek.jar to 0.40.0 and MegaMekLab.jar to 0.1.35

v0.3.8 (2014-12-25 15:30 UTC)
+ Bug [#718]: [AtB] Unit MArket does not retain unit selections
+ Bug [#702]: ATB : Convoy attack : badlands map turns out to be heavily wooded
+ Bug [feature-requests:#226] ATB : Have the program remember retainer status
+ Bug [#570]: [ATB] Can not load campaign file
+ Bug [#640]: 0.3.6 : ATB : Paid recruitment roll bug
+ Bug [#706] ATB : End of battle window does not popup at all -> NPE
+ Bug [#557]: Assigning Kills for Retreated and Killed - Take 2
+ Feature: [feature-requests:#246]: Visual Indicator for Assigned Techs
+ Feature: [feature-requests:#237]: New AtB Maps request - alt maps added as option for player
+ Bug [#738]: Personnel Market has wrong window title
+ Bug [#711]: ATB : OpFor fails to generate properly (unit could not be loaded) -> campaign file could not be saved
+ Bug [#626]: [ATB] 0.3.6 : Contract generation modifiers do not work
+ Major code refactoring of CampaignGUI begun, several embedded classes refactored to be split out
    So far the following are finished being split:
    OrgTreeTransferHandler (now in mekhq.gui.handler package)
    FinanceTableMouseAdapter
    LoanTableMouseAdapter
    ProcurementTableMouseAdapter
    ScenarioTableMouseAdapter
    UnitTableMouseAdapter
        All of the Adapter classes are now in mekhq.gui.adapter package
+ Major refactor of CampaignGUI phase 2
    Split out:
    OrgTreeMouseAdapter
    PartsTableMouseAdapter
    ServicedUnitsTableMouseAdapter
    All of the areAllXXX and doAllXXX check methods into a new mekhq.gui.utils.StaticChecks class,
        and made them all static
+ Added external configuration file for AtB to allow player customization beyond options in CampaignOptions
        and to remove hard-coded universe details.
    Moved details on hiring halls from contract generation code into the new atbconfig.xml file
        as the first entry and added era details.
+ Bug [#746]: indepedent - spelling
+ Bug [#634]: [ATB] 0.3.6 : Invalid lance in TO&E can still trigger battles
    also removed ineligible lances from the required lances table on the briefing room tab
+ Bug [#659]: 0.3.6 : ATB : Tactics re-roll checkbox when light conditions are turned off
    Also corrected the same issue for weather conditions.
+ Planet Editor: Made some more progress getting this ready
+ Bug [#660]: 0.3.6 : ATB : Star league cache 1 (defender) mission may not be started
+ Bug [#741]: Ghost Repairing Dropships and Warships
+ Bug [#744]: Mothball/Re-activate 0-time spent
+ Bug [#740]: Destroyed Infantry Resolve Issue
+ Bug [#723]: Refresh bug effecting Prisoners
+ Update MegaMek.jar to 0.39.5 and MegaMekLab.jar to 0.1.34

v0.3.7 (2014-12-14 19:25 UTC)
+ Patch [34]: Against the Bot, 13th Patch
    Fixes Bug [#589] [AtB] Changing tabs still works but HQ will no longer advance days
    Fixes Bug [#591] [AtB] Planet gravity is not used
+ Bug [#654]: Incorrect conventional infantry generation
+ Bug [#694]: DropShip suddenly becomes 0/0 and may no longer be deployed but no damage is visible
+ Bug [#592]: "Ghost" Heat
+ Bug [#668]: NPE when clicking "finish" at end of battle salvage screen
+ Bug [#700]: Entity.swarmTargetId should be cleared by MHQ at the end of a game
+ Bug [#687]: C3I lance being incorrectly passed to MegaMek
+ Bug [#713]: Warship price column sorting appears to be broken
+ Bug [#717]: Buy in Bulk Buys 1 if you enter over 100
+ Removed the automated repair assignments for large vessels (DS, JS, WS)
+ Bug [#664]: 0.3.6 : DropShip captain attempts to auto-repair damaged PPC, but is unable to
+ Bug [#710]: ASFs which were deployed with bombs return with empty Ammo Slots
+ Bug [#714]: Maximum number of Acquisitions limit is gone when save/loading
+ Bug [#470]: SPA: Not tied together between MM & HQ
+ Bug [#715]: Maximum number of acquisition disregarded when trying to fulfill pending orders
+ Bug [#622]: 0.3.6 : Jammed weapons do not show up in the repair bay
+ Bug [#722]: Export Personnel missing if AtB turned on
+ Bug [#720]: Resolution screen personnel and prisoners not taking damage or status changes correctly
+ Bug [feature-requests:#232]: Fast Forward 'Advance Day'
+ Bug [#644]: 0.3.6 : Parts reserved for refits incorrectly show up as damaged
+ Feature: Warehouse Status filter now has entry for parts reserved for refit or repair
+ Bug [#597]: [ATB] Battle Loss Compensation never higher than 10%
+ Updated MegaMek.jar to 0.39.4 and MegaMekLab.jar to 0.1.33

v0.3.6 (2014-12-02)
+ Bug [#496]: NPE in mission resolution dialogue
+ Add status to unit name label on salvage screen to match the player's own recovered units screen
+ Bug [#498]: Repair Bay sort order: Status
+ Bug: Docs from MegaMek and MegaMekLab not working correctly due to subfolders
    Now history.txt for each of those is renamed, instead of all docs for them being
    placed in subfolders of the docs folder
+ Bug: WoB ranks missing demi-precentor
+ Patch [#33], Feature Request [#164], Feature Request [#162] (partial): Drop zero minute techs.  Implemented patch to
    satisfy Feature Request 164 with some refactoring and unit testing.  Also added code to allow the inclusion of a
    specific Tech's ID to place at the front of the returned list (partially satisfying Feature Request 162).
+ Bug [#518]: IntOps: Tech/Astech divide by zero
+ Bug: Infinite Loop from Bugfix for [#518]
+ Bug [#515]: Tech Import bug (cosmetic only I think)
+ Update to News.xml
+ New MegaMek.jar 0.38.0 & MegaMekLab.jar 0.1.29
+ Re-work if statements and otherwise make Utilities.getAllVariants() more readable
+ Bug: Salvaged units were not being initialized and diagnosed for non-contract missions
+ Bug [#516]: Scrapping breached location does not remove breach
+ Bug [#507]: Special characters causing problems in xml files
+ Bug [#511]: Ammo Reload Tasks Disappearing
+ Bug [#514]: List of available vehicles for assignment error
+ Bug [#512]: Error on loading save with ASF bombs loaded in mekhq
+ Bug [#491]: Doctor Queue never clears Permanent Injuries
+ Bug [#505]: Resolution with a captured JS/DS/WS/SC eats memory and never completes
+ Bug [#489]: Typo - in News Item
+ Bug [#390]: Replacing Torso Impossible w/ Blown Off Limb
+ Bug [#416]: Unsalvageable rotor on a Warrior VTOL (Also affected tank turrets)
+ Bug: Various issues with loans, including names and reference numbers not being correct when values are changed on the dialog
+ Bug [#380]: Aerospace Fuel Refueling
+ Bug [#488]: Activation of mothballed unit...
+ Data: Updated all campaigns to be fully compatible with 0.3.6
+ Bug: By person rank system option not showing up on the menu for campaigns with WoB as the default system
+ Feature: Added in ComStar/WoB Branch Designations (WIP)
+ Data: Updated the WoB campaign file with more information
+ Fix infinite loop in AbstractUnitRating that prevents launching MHQ when loading a campaign file.
+ Data: New VTOL force images - Thanks pfarland, keep 'em coming
+ Data: New Force images from CarnageINC on the MegaMek forums
+ Updated the mekhq-contributors.txt file
+ Fixed Campaign files again since some force files got moved
+ Data: More Force images
+ Data: krazzyharry Force images & Clan Wolverine image
+ Fix folder name for the Miscellaneous force images
+ Bug: packaging_local.xml looking in wrong place for history files of MM and MML
+ Bug [#524]: Version.java not intelligent in splitting the version "extras" out
+ Data: Force icons for xenoplanetary, Scuba Infantry, and Space Marines
+ Patch [32]: Conventional Pilot Rank
+ Patch [36]: Bloodnames
+ Bug: Bloodnames check method being applied to non-clanners
+ Patch [34]: Against the Bot
+ Data: 200 more VTOL force icons from pfarland
+ Removed unnecessary code from AtBGameThread.java
+ Bug [#525]: Ammo swaps do not save
+ Patch [36]: Bloodnames, 2nd Patch
+ Patch [34]: Against the Bot, 2nd Patch
+ Feature: Procreation
+ Refactor of procreation to make it more intelligent and fix some bugs
+ Bug [#528]: NPE in MM after lobby "transmitting data"
+ Bug: Ancestors.checkMutualAncestors(Ancestors anc, int depth) wasn't recursively using depth
+ Added procreation w/out a spouse at a much reduced chance
+ Procreation frequency too high, lowering chance
+ Bug: Person.birth() wasn't creating a new Ancestors object when needed
+ Use type.getCost() method for EquipmentParts that possess an Entity
+ Patch [34]: Against the Bot, 3rd Patch
+ Bug [#529]: SVN ClassCastException with Ancestors
+ Patch [34]: Against the Bot, 4th Patch
+ Bug: 0 cost SPAs impossible
+ Bug: NPE resulting from null Unit on a part, and only null entity is guarded against
+ Bug: Unit.getCommander() NPE possible in multiple places
+ Bug [#527]: Campaign due to Cargo Capacity NPE
+ Bug [#533]: Aerospace Heatsinks
+ Patch [34]: Against the Bot, 5th Patch
+ New campaign option to set Start Game Delay
+ Bug [#324]: Transmitting Data error - NCD for XStream
+ Bug [#535]: NPE in Personnel Market from AtB code addition using wrong UUID
+ Bug [#536]: Joining Games overwrites Server settings
+ Bug: Bloodnames folder missing from packaging
+ Bug [#538]: Day advance bug when SpouseID is not NULL, but that ID returns a NULL Person from the campaign
+ RFE [#153]: Permanent Injury color
+ Bug [#532]: Issue with Ranks
+ Updated MM.jar to r11072
+ Updated MML.jar to r1424
+ Applied patching for compatibility with MM r11072
+ Patch [34]: Against the Bot, 6th Patch (atb07patch, not sure how the numbering there got off)
+ Patch [34]: Against the Bot, 7th Patch
+ Bug [#465]: Salary: Set salary no reversible (Again, whups)
+ Bug [#543]: Packaging_local.xml missing portraits
+ Patch [37]: Procreation add-ons
+ Bug [#540]: Using Slider in Loans causing 1st payment to change date
+ Feature [110]: Individual unit names
+ Patch [34]: Against the Bot, 8th Patch
+ Refactor: Moved LanceAssignmentView.java from mekhq.gui into the mekhq.gui.view
+ Bug: Race condition with server.die() called from 2 locations
+ Refactored GameListener call to use the new gameVictory() method
    This fixes Bug [#541]: Auto Resolve failing
+ Bug: new gameVictory() gets called twice
+ Feature [162]: Repair Bay: Assigned Tech at top of list
+ Optionized the code for Feature 162
+ Bug: Original commit for Feature 162 had the part assignment in the wrong place
+ Feature [116]: Filter repairs by location
+ Feature: New unofficial maintenance option that significantly improves the canon maintenance rules
+ Bug: "A" quality for the new unofficial maintenance option wasn't right
+ Bug [#547]: Unable to load campaign after child born
+ Bug: Gyro not shown when repair location dropdown was set to CT
+ Bug [#551]: Repair Location menu isn't sticky
+ Changed repair location dropdown to reset if the unit itself is changed
+ Bug [#556]: TOE: Name field empty after hitting cancel for Change Name
+ Bug [#553]: Prev. Fix for Ultra-Green and Green sorting is broken
+ Patch [34]: Against the Bot, 9th Patch
    Fixes Bug[#548] ATB Shares System do not "stick"
+ Bug [#555]: Armor appears on destroyed locations
+ Optionized Procreation
+ Made "General" the default Personnel View
+ NPE in Procreation related to the new option for no-spouse chance
+ Bug [558]: Can not start "Against the Bot" battle
+ Bug: ATB "Big Battles" forces could not deploy properly due to bad if check for special missions
+ NPE Selecting multiple people when some have a unit and some do not
+ Feature: Admin Weekly XP & Negotiator Contract XP options
+ Bug [#560]: VTOL Turrets are not repairable
+ Made "General" the default Unit View
    Also refactored a lot of == 0 stuff to the appropriate view constants
+ Bug [#557]: Assigning Kills for Retreated and Killed
+ Bug: When person status changed to an inactive status, repairs and refits assigned to them
    cannot be completed
+ Bug [#519]: SPA defaults not loading properly from campaign save
+ Bug [#519]: Addendum - restore all skill prereqs from defaults on loading old campaigns
+ Bug [#552]: NPE: Same Force Deployment
+ Patch [29]: Show number of Astechs needed when it complains about not enough of them
+ Patch [31]: Temp Astech pay correction
+ Patch [8]: Recharge stations and spelling correction V2
+ Bug: GameVictoryEvent never processed when a player uses Join Game
+ Bug: 'Meks w/out pilots show as crippled
+ Bug: Add Funds Dialog can add funds even when you close the dialog
+ Bug: DefaultQuirksHandler was renamed to QuirksHandler
+ Updated MegaMek.jar to 0.39.1 official
+ Updated MegaMekLab.jar to 0.1.30 official
+ Bug [#568]: Transport/Dragoons Rating Error with Squads
+ Bug [#575]: Final contract payment broken
+ Bug [#566]: Daily log shows Personnel Market updated dialog when market has not updated
+ Bug [#576]: Improved Clarity of Damage Reporting in Resolve
+ Feature: Added in ComStar/WoB Branch Designations (Final)
+ Patch [34]: Against the Bot, 10th Patch
    player skill level of green and ultra-green limit the maximum size of enemy forces
    added more extensive comments to AtBScenario and RetirementDefectionTracker classes
    option to exclude large craft from net worth when calculating share value
    forces deploy to standard battles on the day of the battle rather than at scenario
        creation to avoid disrupting repairs
    Fixes...
        Bug: Parts availability levels uses MekHQ era codes instead of EquipmentType
        Bug: NPE when unit market cannot find appropriate RAT
        Bug [#563]:unit market uses 1d6 instead of 2d6 to generate price
        Bug: Enemy morale does not reset to "normal" following rout
        Bug: Recruiting fee paid for dependents
        Bug: Possible deployment delay for scout lances does not necessarily reflect the
            setting when the scenario was created
        Bug: Maximum weight set to medium for bot forces in recon raid scenarios for attacker
            and defender instead of just when bot is attacker
        Bug: Corrected component layout in CampaignOptionsDialog and AtBScenarioViewPanel
+ Bug: SPAs not loading correctly since r1970 release under certain circumstances
+ Bug: Automatic resolution not working in r1978
+ Updated MegaMek.jar to r11273
+ Updated MegaMekLab.jar to 1434
+ Bug [#585]: campaign will not load if custom icon/portrait filenames use XML metacharacters
+ Patch [34]: Against the Bot, 11th Patch
    Fixes...
        Bug [#581]: AtB: Civilian Help opposition disappearing
        Bug: Sub-contracts not indicated in the contract market
    Implements...
        Feature [feature-requests:#201]: [ATB] "Enemies use vehicle?" slider (Implements the
            basic request, but not the additional suggestions at this time)
+ Patch [34]: Against the Bot, 12th Patch
    Fixes...
        Bug [#584] Killed Soldiers in AtB render campaign unsaveable on autoresolve
        Bug [#586]: Daily Log does not update for Mondays (NPE when training lance has a crewless unit).
        Bug [#587]: Retirement bug (Campaign will not save when there are outstanding payments for retirees/KIAs).
        Bug: EntityLoadingException when generating scenario with gun turrets or allied DropShip.
        Bug: Rerolling battle conditions never changes to daylight or clear weather.
        Bug: Does not track original unit even when option is set.
        Bug: Using GM add on personnel market does not add unit (if any).
        Bug: Successful JumpShip search generates crew member but not the ship.
    Implements...
        Display TN calculation for DS/JS search and report result in the daily log.
        Option to exclude VTOLs from enemy force.
+ Bug [#588]: Sorting parts by Detail is out of order
+ Bug [#499]: Not enough AsTech warning being calculated wrong
+ Bug [#666]: Repair bay : Right click -> assign all tasks does nothing.
+ Bug [#642]: MekHQ not passing correct crew size to MegaMek
+ RFE [feature-requests:174]: Saperate Screen for Opposition Crew Capture
+ Bug [#619]: 0.3.6 : Prisoners gain XP via the monthly role checks
+ Bug [#677]: Doctor gains too much XP on a roll of 12
+ Bug [#675]: Hangar -> Right click -> change site does nothing if same site is selected
+ Bug [#631]: 0.3.6 : Armor sell price bugged - 5000 pts of armor = 900+ million sell price
+ Bug [#608]: 0.3.6 : Clicking the "x" button for bulk buys does not cancel the purchase
+ Fix to Campaign.java for switch from entity enumeration to entity vector in MM's Game.java
+ Bug [#447]: Being in debt not working properly

v0.3.5 (2014-04-28)
+ new MegaMek.jar, fixes Bug [#486]: Ammo Bins destroyed when upgrading to 0.3.4
+ Bug [#490]: Error Exporting Campaign Options
+ Bug [#492]: Repair mode resetting after every repair attempt
+ Bug [#462]: BA Repairs
+ new MM.jar
+ better instructions for how to fix unit names in loading error dialog

v0.3.4 (2014-04-26)
+ Bug: Moved Report Log not scrolling again (don't force set caret to 0 on refresh)
+ Bug: Personnel name not showing when GM->Remove is used
+ Bug [#403]:Unofficial Expanded Medical Bug
+ Refactor some Advanced Healing methods from Person to Injury where they belonged (as static methods)
+ Bug [#411] Hanger - sort by Status failure
+ use a proper rank object to record rank
+ new table for entering in rank information in campaign options with optional payment multipliers
+ changed structure of the rank tab in CampaignOptionsDialog
+ added campaign variable to personnel, removed it as a passed in variable from all personnel methods
+ added campaign options to adjust salary parameters
+ feature: set specific salary for a person
+ set up fake assets for loan collateral and income streams
+ clan phenotypes - you can choose the percentage of recruits for each type that should be trueborn in options
+ backwards compatability for clan phenotypes
+ unofficial option for tougher healing checks depending on the number of hits
+ Bug [#394]: Mothball Techs not removed from list of available techs
+ Bug [#402]: Rush Jobs and Tech Skill Level
+ Bug: gender variable set as static in Personnel, so all personnel same gender
+ Bug: background and phenotype not saved to xml
+ adjusted age randomizer to make clanners younger (trueborns only)
+ Bug [#414]: News.xml Issues
+ refactoring of packages in campaign - update your SVN
+ removed PersonnelMarketDialog.personnelTableModel and ServicedUnitTableModel - they use PersonnelTableModel and UnitTableModel, respectively
+ Minor Planetary Data Update
+ Added entries in News.xml for 3009-3014, 3048-3049, and 3058-3061
+ RFE [#130]: Limit to acquisition per character
+ RFE [#100]: GM Tab/Tools: "Dice" + Notification Scheduling
  This is a very basic implementation for now. Only contains a dice roller.
  Dialog is non-modal, so you can open it and continue to interact with the
  main GUI.
+ Bug: No revision detection in Version.java meaning no revision check for new rank system
  to be compatible with revision based releases
+ Bug: Personnel Market always empty after TableModel change
+ Bug [#412]: Support Ratings - Field Manual Mercs (rev) fixed.  Interstellar Ops Reputation coming soon.
+ Bug: acqusition limit check causes NPE with automatic success
+ Updated Unit Rating code to pick up the flagged commander (if set).  If no flagged commander is set, then will fall back to old method of sorting by rank and then experience.
+ Bug: Ultra-Green doesn't sort as less than Green
+ BattleArmorSuit, MissingBattleArmorSuit, BattleArmorEquipmentPart, and MissingBattleArmorEquipmentPart
+ Bug: value of armor and ammo changing when in salvage status
+ Converted "Taharqa" unit rating method to the "Interstellar Ops Reputation" unit rating method.  Still need to finish off the text breakdown and help text.
+ backwards compatatiblity for Battle Armor
+ Fixed "divide by zero" error in 'Interstellar Ops Reputation' rating method.
+ Added in the detailed breakdown and Help text for Interstellar Ops Reputation unit rating method.
+ new MM.jar
+ BattleArmorAmmoBin part
+ a few corrections to costs for BA parts
+ Updated MegaMek.jar (r9907)
+ Gender pronoun returning ?
+ Bug [#417]: Missing Backwards Compatibility for Ratings Changes
+ Bug [#419]: Transport Rating Not Included
+ Interstellar Ops Reputation was not re-initializing when rating methods were switched.
+ Bug [#417]: Missing Backwards Compatibility for Ratings Changes minor further change
+ Bug [#420]: IO Rating Issues
+ new MM.jar
+ some fixes to BA parts
+ Added View and Edit buttons to salvage dialog
+ Bug: Salvage View and Edit buttons not showing the proper entities
+ Bug: Personnel Market "Dylan's Method" not reporting on update
+ Pulled MegaMek and MegaMekLab versions into MekHQ's About Box
+ Started a new doc file containing a full MekHQ Tutorial (Tutorial is still a work in progress)
+ Bug: Callsign not showing
+ Bug: Prisoner/Bondsman not working correctly since new rank system introduced
+ New MM.jar
+ Compatibility with new MM.jar
+ New MM.jar - again (for XMLStreamParser fix)
+ New MML.jar
+ Compatibility with new MML.jar
+ Compatibility with MegaMek & new MegaMek.jar (10231)
+ Customization of Aeros & new MegaMekLab.jar (1274)
+ Bug: All Aero subclasses were enabling the customize in lab option
+ Bug [#432]: Units Histories cause a Display bug in TO&E
+ Bug [#434]: Balance Sheet link error
+ RFE [#149]: Manual assignment of quality ratings ('Meks)
+ RFE [#149]: Manual assignment of quality ratings (Parts)
+ Bug [#426]: Aerospace fighters showing "undamaged" after combat; ferro-aluminum armor missing (partial, armor only)
    Additionally this immplements Improved Ferro-Aluminum, Ferro-Carbide, and Lamellor Ferro-Carbide. In order to implement
    those a new MM.jar file was also required.
+ Bug [#430]: Straight support calculation error
+ Bug [#438]: Unable to load .mul
    This had actually been disabled on purpose pending a fix to an infinite loop bug in the code that is used to generate
    proper crews for multi-crewed vehicles.
+ Bug [#442]: GM Tools: Dice Roll gives nothing above 10
    This also includes a new mekhq.Utilities method dice(num, faces) that will roll any number of any size dice.
+ Bug [#427]: Maintenance Costs Not Showing Up
+ Bug [#422]: Retired Techs Still Perform Maintenance
+ RFE [#132]: Ability to mass modify edge triggers
    Added this to dependent flag also
+ RFE [#152]: Mass assign kills for vehicle crews
    All selected people must either be crewing the same unit or be unassigned.
    Additionally I also made it so the kill dialog now puts the unit name if
    there is one, of Bare Hands if there isn't, instead of Bare Hands always.
+ Bug [#444]: Selling of parts bug
+ Bug: Selling N Parts doesn't refresh anything
+ RFE [#154]: Add better multiple player support for resolving scenarios with saved games
+ RFE: Join Game button in Briefing Room lets you join a game.
    If the game is in the lounge, it adds you with your 'Meks.
    If the game is in a different phase, it just connects you.
    If you wish to join as reinforcements you will just export
    a mul file, join using the join button, and then load your
    mul as reinforcements.
+ Tweaked some of the XP values for the new SPAs so that they're either correct (for official ones)
    or make sense and in line (for unofficial ones)
+ Bug: Advanced Medical Injuries workedOn and perm variables accidently swapped in 1 spot
+ Bug: Location repairs and other things messed up by changes to MegaMek for superheavies
+ Bug: Maintenance costs in financial report not calculated correctly
+ Bug [#446]: Maintenance being deducted daily and weekly
+ Bug [#446]: Maintenance being deducted daily and weekly, part 2
+ Bug: No message when you cannot afford maintenance for a unit
+ New LaunchGameDialog for the Start Game and Join Game buttons replaces the multiple
    JOptionPane.showInputDialog() originally used for quickness
+ New SortedComboBoxModel for alphabetically sorted ComboBoxes
+ Bug [#448]: Cannot select most factions
    I added several more of the major factions, and included a generic Pirate to match the generic Mercenary
+ Changed how null starting planets are handled, it now asks you what planet you'd like to start on
+ Bug [#377]: Factions that do not exist during an era have no starting planet
    With the above change, I now consider this fixed
+ Factions choice on the Campaign Options is now alphabetized
+ Bug [#447]: Being in debt not working properly.  (Partial)
+ Planetary Data updates
+ Added Wolf and Blake Starterbook Campaigns
+ Added Fist and Falcon Starterbook Campaigns
+ Added new Cargo report to the reports menu
+ Bug [#406]: Transport Capacity Report still lists mothballed units
+ Modified Cargo report to display overages
+ Removed unused refreshCargo() method from CampaignGUI and all references to it
+ Cleaned up the personnel report to make it nicer to look at
+ Broke out pieces of the HangarReport into methods for use in my dylan branch to eliminate duplicate code
+ Bug [#449]: Procurement List link error
+ Broke out pieces of the PersonnelReport same as the HangarReport
+ Bug: New LaunchGameDialog NPE
+ Bug [#233]: Campaign resolve NPE when you have extra units
    This vastly changed the resolution process, especially for games played via MekHQ.
    Now all entities on the field are places as potential salvage and there is a new checkbox
    for having them escape (they won't count in terms of salvage value either way) from the
    battle. I chose this route because otherwise it would not allow the next part. That next
    part is that enemy personnel are now loaded into MekHQ's end screen and you have 3 options
    with them: prisoner, bondsman, escaped.
+ RFE [#89]: Unofficial - Exclude Infantry from Contract Pay
+ new MM.jar (revision 10304) and updates to Unit.java for it
+ Bug [#452]: Can't Change Faction
+ Bug: NPE in Utilities.findCommander due to attempting to access a Person object without checking if it is null first
+ Bug [#454]: NPE: mekhq.campaign.parts.equipment.EquipmentPart.isMountedOnDestroyedLocation(EquipmentPart.java:385)
+ Bug: NPE in Utilities.findCommander due to attempting to access a Person object without checking if it is null first, redux
+ new MM.jar (revision 10341) and updates for compatibility with it
+ Bug: Edit Damage on units was not working correctly due to changes for superheavies
    new MM.jar (revision 10346) and updates for compatibility with it needed to correct this
+ Bug: Still resolution issues related to prisoners
    new MM.jar (revision 10365) and updates for compatibility with it needed to correct this
+ Bug [#455]: Cargo report not showing tonnage of mothballed units
+ Bug: Escaped units counting for the employer salvage value
+ Bug: 0 cost for cluster master
+ Bug: Injury.generateHealingTime() was being called in some places with the arguments out of order, leading to incorrect times.
+ Special Ability object and affiliated files - this allows for specifying a variety of restrictions on special abilities for pilots
+ Bug [#464]: Repiar: Small Craft
    While this wasn't actually a bug as written, I found that the code for automatically assigning techs for small craft, DropShips,
    and jumpships was in the wrong place. Now that it's moved, the Ships' crews will automatically be assigned to their repairs and
    complete them. No longer will you need to manually start the repairs.
+ Feature: Adjusted the campaign.newDay() repair code again from bug #464 in order to allow manual prioritization of the repairs
    When you first resolve you can manually start a repair. That repair will be prioritized as first. Each time a component completes,
    you can manually start another to have it be the next, or let the rest be handled by the auto-system
+ Updated MegaMek.jar and MegaMekLab.jar and the mechfiles zip files
+ Bug [#465]: Salary: Set salary no reversible
+ Bug [#461]: Using Heavy Vehicle Bays for Light Vehicles
+ Bug [#450]: Parts in Use font error (warehouse portion)
+ Bug [#456]: Dropship refit Tech not in list
+ Bug [#459]: Trouble with pilots transfering from .mul files
+ Bug: More infinite loop troubles with auto-matic prisoners
+ Updated MM.jar (r10529) and MML.jar (r1356 built with MM.jar r10529) and enabled BattleArmor customization
+ Bug [#421]: Experience being assigned to reserves who did not arrive
+ Updated MM.jar (10539) - new code needed for bug 421
+ Bug [#469]: Zombie Clinic (Doctors not refreshing in infirmary tab after resolving combat)
+ Bug: SPA folder not brought back in by the packaging script
+ Bug: ranksTable Exception when removing a rank leaves no ranks in the table
+ New error dialog for bad faction codes
+ RFE [#118]: Sub Rank Fields & Ranks by Profession - pt1
    A very complex addition. Please see the instructions for customizing ranks in the Campaign Options - Rank System
+ Bug/Data: Corrected and Added to the included rank systems in MekHQ
-    Due to corrections the ranks in player campaigns could now be off. Please sanity check your ranks against your
-    previous version of MekHQ!
+ Split RankTableModel out into it's own .java file in the mekhq.gui.model package where it belongs
+ Bug [#472]: Rank Drop Down in Campaign Options isn't sticky
+ Updated MegaMek.jar to 0.37.9 (0.38.0 RC1)
+ Updated MegaMekLab.jar to 0.1.26
+ Replaced all calls to XMLStreamParser with calls to the new MULParser
+ RFE: Planet Editor & Randomizer (pt. 1: start of basic framework)
    This will eventually allow passing of an option to the MekHQ.jar file in order to edit the official
    planets.xml file, and also an in game editor from the maps tab to allow for campaign level editing
    of the controlling factions and such as well.
+ RFE [#118]: Sub Rank Fields & Ranks by Profession - pt2
    Completed the rank system overhaul. The rank levels (For ComStar/WoB to get Precentor IV and such)
    will be implemented separately once I decide how I want to add them.
+ Bug: NPE in CampaignGUI.refreshPatients() if patient is null and/or doctor ID is null
+ New MegaMek.jar r10732 & new MegaMekLab.jar 1406
+ Bug: New rank system not translating due to static defines used as constants changing order
+ Implemented new Version.versionCompare() method, with several overloads including both static and non-static versions
+ Bug: New rank system was still writing out ranks for the stock systems. As these systems are no longer editable, we don't need to do this
+ Bug: When editing ranks, it should automatically change the ranks dropdown to Custom and the canon ranks should not be editable
+ Data: Added more canon rank systems (Several periphery realms and the FRR)
+ RFE: Added rank levels
+ RFE: Added the ability for a person to have a personal rank system
+ RFE: Manei Domini classes
+ Refactored the included campaigns & saved the Fox's Teeth from the current version since it was very out of date
+ Bug [#482]: Crash in loading salvage mul file with Tank pilots
+ New MegaMek.jar 0.37.10-dev-r10759 & new MegaMekLab.jar 0.1.27-dev-r1408 (Both updated for bug below)
+ Bug: All units receiving an "empty" (default Blue) individual camo - This was due to a bug in MegaMek actually
+ Bug: Rank type choice not loading correctly from the campaign file
+ Bug: Dialog for choosing proper rank system is displaying twice
    This was due to processInfoNode() being called twice when loading the campaign file;
    which is not necessary. This was probably an oversight. The second loading is now commented out
+ Bug: Most professions could not change their rank due to a missing ranks.isEmptyProfession() check
+ Bug: Hire personnel & Bulk Hire had rank issues
+ Bug: Star League Lts. not translating correctly because there is no "Lieutenant" now, but rather Lieutenant JG and Lieutenant SG.
    I've made it so all Lieutenant translate to Lieutenant JG, and people can promote to SG as they desire
+ Bug: Customizing ranks is broken
+ Bug [#484]: GM Mode fails to remove Doctor entry
+ Bug [#483]: Astech Bug causing Advance Day to fail
+ Updated MegaMek.jar 0.37.10-dev-r10785
+ Bug [#486]: Ammo Bins destroyed after every battle
+ Bug: Hiring new personnel or promoting personnel could show - for their rank
+ Bug: Custom rank systems not working correctly on reload
+ Bug [#467]: Structural Integrity showing in Warehouse
+ Bug [#130]: Daedalus with damaged leg remain crippled after repair
+ Bug [#471]: Captured MekWarriors, Escaped Salvages??
+ Bug [#426]: Aerospace fighters showing "undamaged" after combat; ferro-aluminum armor missing
    To fix this bug I dumped the MekHQ versions of undamaged, light damage, heavy damage, and crippled
    and instead pulled them in from Entity & it's subclasses to let them handle all the work
+ added GUI editing to CampaignOptionsDialog for Special Ability formats
+ tooltips for special ability stuff
+ ability to import/export campaign options (but not ranks)
+ cleaned up some GUI formatting in CampaignOptionsDialog
+ updated MM.jar and MML.jar
+ Bug: individual camos being saved when they shouldn't be
+ Bug: correct font and color coding not showing up for personnel VisualRenderer
+ updated camos and packaged campaigns point to correct camo
+ updated mechfiles in data files
+ corrected all campaigns to have right chassis names
+ Bug: when type restore fails for EquipmentPart and MissingEquipmentPart, campaigns wont load

v0.3.3 (2013-09-20)
+ Bug: Refits always return an IMPOSSIBLE target roll
+ RFE: Allow ASF to be Refit (but not customized)
+ Bug: No way to remove individual camo
+ Bug: Individual camo always set on refit completion
+ Bug: Inactive Prisoners and Bondsmen included in count on summary
+ Mothballed units only cost 10% to maintain using unofficial maintenance costs
+ Bug: part quality not saved to campaign xml
+ Bug: Mass assign menus were incorrectly letting you assign people to roles they don't fit
+ Bug [#397]: Mass Assign Units Can Cause Unit To Show Too Many Assigned
+ html tags in report link to unit and personnel views, use unit.getHyperlinkedName(), person.getHyperlinkedName(), and person.getHyperlinkedFullTitle() in report strings
+ changed report to display only one day of activity
+ news reports (see data/universe/news.xml for details and example)
+ Implemented parts loot (Just a quick hack to make it work, full re-write to be like Units will be for Taharqa if he wants)
+ Bug [#398]: Assigning Tech to Large Craft Maintenance
+ Bug: assigning of techs to Small Craft maintenance and repair confused - should always use Aero tech
+ Bug [#396]: assign tech list oversized without scrolling
+ RFE: Personnel Market - This market should be used in place of Hire and Hire in Bulk
  options and provides a more realistic atmosphere of transient personnel availability
+ Bug: Personnel Market shows rank instead of Person for Graphic, and vice versa for General
+ Bug: Personnel Market incorrect renderer
+ last maintenance report now kept for each unit, no more logging
+ Bug [#400]: personnel ages in the personnel market
+ refactored BasicInfo and Sorter classes from CampaignGUI into separate files
+ used separate PersonnelTableModel for PersonnelMarketDialog.java
+ refactored PersonnelTableModel to a separate class (experimental)
+ Bug: No maintenance costs when not using the new StratOps maintenance options
+ Major refactoring of CampaignGUI, phase one - all TableModels and initComponents refactored
+ Major refactoring of CampaignGUI, phase two - cleanup
+ backwards compatability - large vessels had enginepart in addition to spacecraft engine leading to inflated values
+ Major update to the Personnel Market (WIP)
  There are now four methods of randomization to choose from.
  Dylan's method and the Random (original implementation) method both generate daily, but don't "clear"
  Dylan's method uses a weighted version of the Random method to frequently choose personnel for your most common unit type(s)
  Random method is totally random, though it now has options on how personnel are removed based on roll on 2d6 (if it's less than that target)
  FM:Mercs Revised method is as close as I could code to what that book offers with a couple of TODO for roll modifiers
  StratOps method follows the rules in StratOps based on whatever you set your Maint. Cycle as
  This is still a WIP and there are currently no tooltips for the options.
+ Bug: Report pane not scrolling with reports
+ Updated MM and MML jar files
+ Updated UnitSelectorDialog to be compatible with new MM jar
+ Bug: Dylan's Method in Personnel Market incorrect percentage conversion
+ Bug [#401]: Personnel Market Sorts Incorrectly
+ Bug: parts in Loot not saved to XML
+ Bug: advanced search dialog shenanigans
+ Bug: Re-implement fix for UnitSelectorDialog from "+ Updated UnitSelectorDialog to be compatible with new MM jar"
+ RFE: Hyperlink Personnel Market refresh report
+ report text pane restructured into a vertical and detachable split pane
+ double-clicking on personnel and unit table expands and collapses the view
+ determine initial size based on users screen size
+ couple of grammatical corrections
+ Bug: partial repair penalty applied to unmaintained units
+ added Repair bay hyperlink to units damaged by maintenance
+ Added CampaignGUI.getTabIndexByName()
+ Bug: CampaignGUI.focusOnUnit() and CampaignGUI.focusOnPerson() using hard coded indexes (now uses CampaignGUI.getTabIndexByName())
+ Bug: Phantom Weapons on ASFs as a result of weapon groups not being filtered out in Unit.initializeParts()
+ Bug: Phantom Weapons due to EquipmentParts being skipped during campaign file loading
   I've added a routine that should remove these phantom parts as well
+ Bug [#404]: Unable to assign Quirks to mechs
+ new MegaMek.jar
+ resolve scenario wizard now allows for viewing and editing of all units

v0.3.2 (2013-09-13)
+ maintenance checks (WIP)
+ Bug: maintenance options not being saved
+ added optional logging of maintenance rolls
+ Bug: Non-active personnel showing in infirmary when they have injuries under advanced injuries rules.
+ Bug [#388]: Penalty For Clan Tech Still Applied w/ Clan Trained Techs
+ RFE 122: Personnel kill tracking
+ allow assignment of tech to more than one maintenance job
+ show unit status column on general view
+ assign tech for maintenance from unit context menu
+ Bug [#389]: Certain Parts on Clan 'Meks Not Receiving Clan Penalty
+ Improved Cargo Handling & Added a Transport Overview
+ Bug: Prisoners & Bondsmen mixed when sorting by rank
+ Bug [#391]: Repair tasks no longer show if the replacement part is available or not
+ Bug [#392]: Scenario Force Icons do not size the same as the TO&E
+ Bug: GM Mode Complete Task for Ammo Acquisition fails and reports: You shouldn't be here (AmmoBin.find())
+ Bug [#386]: Missing help text for Finances tab
+ RFE [#108]: MM and MML histories & other docs
+ maintenance fixes for self-maintained vessels
+ added a Unit.isAvailable convenience function for units that are not deployed, are present, and not refitting and whatever else in the future would disallow making various types of changes
+ allow mothballing of units
+ graphical display option for personnel and unit table
+ pay individual unit maintenance costs when maintenance cycle is up instead of weekly all at once
+ used parts value options depend on quality rating
+ Bug: Customs files created when loading a campaign get saved under a "My Campaign" folder because campaign name isn't set yet
+ Bug: Customs disappearing from campaign saves
+ packaging_local.xml updated to keep in line with full packaging.xml functionality
+ docs folder cleaned up to prevent duplicates now that we import the MegaMek and MegaMekLab docs
+ Bug: mekhq.png in data/images/misc wasn't being included in releases
+ Bug: new graphical hits images not included with either packaging file
+ Fixed MegaMek.4j.xml file to force inclusion of new xml save libs
+ new Report class - allows for flexible inclusion of various generated reports
+ moved overview items to a reports menu
+ more packaging fixes to pull files from other projects automatically
+ removed overview tab code from CampaignGUI
+ export personnel and unit tables as CSV
+ unofficial option to set minimum hits and randomize hits for wounded multi-vehicle crews and infantry
+ new feature: add potential loot (currently money and units) to scenario that can be added during scenario resolution

v0.3.1 (2013-09-5)
+ Planetary Data Update 36
+ New MegaMekLab.jar
+ Bug 366: Broken MekLabPanel compile with latest MML trunk compiled into jar
+ Bug: Conventional fighter pilot addition code not correctly reassigning Vessel Pilots.
+ Bug: canPerformRole() missing check for conventional fighter pilots.
+ Bug: Conventional fighter pilot backwards compatibility check correction for 0.3.0 to 0.3.1
+ Bug: Campaign file upgrade code runs twice on old campaigns
+ Bug: More conventional pilot fixes.
+ Check if existing Aerospace Pilots with Conventional Sklls and adjust to conventional pilots.
+ Add "Conventional Pilots" to the GUI's Personnel tab sort by type dropdown
+ Bug 363: All "new" units end up with no camo and the blue default non-camo colorization when a campaign camo is set.
+ Updated MegaMek.jar with revision 9541
+ Updated getTechLevel() calls to include a year for compatibility with MegaMek.
+ Update MegaMekLab.jar
+ Fix deprecation warnings with new MegaMek.jar
+ New MegaMek.jar to fix Tanks.java NPE
+ Changed how the Individual Camo option is displayed.
+ Bug 369: Removing / Paying Off Loans
+ Added more bank names for the loan randomization
+ Removed arbitrary secondary role limitation - Many of my techs are also (albeit poor ones) MekWarriors.
+ Make Male/Female portrait folders so they can be embedded inside other folders.
    Also allow folders that just end in Male or Female (ie ralgith_Female)
+ Added four Canon banks to the array for randomizing the bank name for Loans
+ Fixed bug with hangar popup menu not displaying Customization options (accidentally deleted the menu.add() call)
+ Added conventional pilots to getAbilitiesFor()
+ Bug: GM Menu letting you Add XP even when not in GM Mode
+ Bug: GM Menu missing heal item
+ Added Jayof9s' Advanced Healing System
+ Added random experience to new recruits
+ Added menu items to Import/Export Personnel
+ Bug: Missing critical modifier for non-MW/ASF
+ Bug: Duplicated injuries
+ Bug: Injury time resets
+ Bug: Should only be 1 head injury possible
+ Added an Edit Injuries GM Option to the right click menu. Disabled as the background code is a WIP.
+ Bug: Vessel Crew/Pilots/Gunners/Navigators can't be multi-selected and assigned
+ Completed the Edit Injuries
+ Update the packaging scripts and utils folder to include the l4j.ini files for MegaMek and MegaMekLab
+ Update the MegaMek.app plist to grab the new libs for MegaMek's XML saves
+ Add MekHQ icon in png format to data/images/misc folder for usage by UNIX/Linux dist.
+ Dylan's Random Xp now uses unofficial campaign option.
+ Bug: All personnel were showing 'Returned from combat with the following injuries', even when uninjured.
+ Bug: Concurrent Modification Error with injuries on advance day
+ Bug: Windows version won't work when using "Start Game" from inside MekHQ
+ Bug: ProtoMech and Battle Armor "Armor" fixes for missing "instance of ..." in a lot of places.
+ Bug: Import Personnel adds twice & NPE when importing Personnel
+ Bug: Ghost Patients (doctor ID not correctly set to NULL when healed using injury system)
+ Bug: Edit Injury dialog not sized correctly for the column widths
+ Bug: Random Xp Option not visible
+ Bug: Resolution IndexOutOfBoundsException error
+ Bug: Critical Healing success for Advanced Injuries incorrect
+ Bug: Missing healing messages
+ Verify entity externalId matches UUID when loading campaign
+ Bug 374: Duplicate ExternalIDs
+ Bug 372: Refits start before parts/refit kit arrives in trunk.
+ removed Java 7 code. Do not use Java 7 please!
+ allow user customizable waiting time in days between healing checks
+ Bug: DropShips, JumpShips, and Warships with consolidated ammo (ie. LongTom Ammo:125) not detecting max ammo correctly
+ Bug: Views (Most especially Repair Bay) not refreshing after undeploying units from a scenario.
+ Bug: Hangar Right Click->GM Mode->Undeploy not working
+ Bug 373: Warship (DropShips? jumpships?) can have scheduled tasks worked on twice per day [#373]
+ Bug [#343]: MegaMek server cannot be restarted if it terminates prematurely (doesn't reach the victory phase)
+ Bug [#360]: Dragoon's Rating (both methods) doesn't take loans into account
+ Bug: Incorrect pronoun usage in injuries and reports
+ Bug [#120]: Load forces from MUL file doesn't load the pilots
+ Added a "random" crew generator that will create a crew with a specific skill target (For Bugs [#120] and [#233] - I'll fix 233 at a later time)
+ WIP [#193]: Financial issue - incorrect value on Jumpship sale
+ Feature: Prisoners and Bondsmen. You can now set this via the right click menu.
+ Bug: Prisoners and Bondsmen get paid.
+ Cargo Weight and Capacity on status bar
+ Bug [#375]: No Task XP From Procurement
+ Acquisitions Table improvements (Multi-select for GM Options & Items with 0 quantity no longer hang around)
+ RFE [#68]: Dependents (0-salary AsTechs)
+ RFE [#88]: Ability to assign an overall commander and abilities
+ RFE [#109]: Import/export parts
+ RFE [#77]: Add "Ammo Bin" category in Warehouse
+ RFE [#117]: Filter Parts by "In Transit"
+ Bug: Deploying a force, then deploying it's parent force, has the first force deployed twice.
+ Bug: Undeploy Unit doesn't correctly undeploy it's parent forces
+ RFE [#61]: Undeploy single units from TO&E
+ WIP RFE [#70]: Garrison & Factory Tags
+ Rounding for Cargo values!
+ WIP RFE [#70]: Garrison & Factory Tags, part 2
+ Bug: Commander flag incorrect code (Swapped "Better" CO)
+ RFE [#80]: Alternate Missile Tracking
+ Bug: Divide by zero in new ammo tracking code
+ Completed TODO for changing how onWarehouseTab() checks which tab it's on
+ NPE when attempting to resolve via MekHQ launching MegaMek due to new
    "Prisoners and Bondsmen" code that should have been commented out.
+ Added "Undamaged" to Warehouse sorting
+ WIP RFE [#99]/[#63]: Overview Summary / Statistics page (So far only the basic layout and the Dragoons Rating section are finished)
+ Planetary Data Update 37
+ WIP RFE [#99]/[#63]: Overview Summary / Statistics page (Combat Personnel and Support Personnel overviews completed)
+ Bug: NPE when using a starting faction at a era where it has already died out (ie. Smoke Jaguars in 3067)
+ Condensed Overview personnel tabs into a single tab with a split pane.
+ Updated the data/mechfiles folder with the current (MM r9679) data in zipped format
+ Data [#2]: Sorensons Sabres Campaign Pack
+ Bug: URL Escape NPE for MercRosterAccess
+ Bug: Merc Roster Upload never completes
+ RFE: Customizations embedded in data/customs/<campaign name>/ folders for ease of sorting.
+ RFE: Percentage based maintenance costs
+ Bug: Support costs calculated off payroll, should be off maintenance
+ Bug: Edit Injury dialog doesn't refresh the Infirmary
+ Added a bit of logging for Refits when a part is null in the method to check if all parts have arrived
+ Bug: Cargo Tonnage/Capacity label causes NumberFormatException due to localization of numeric strings
+ Bug: Personnel Overview incorrectly showing MIA/KIA/Retired personnel in the active counts
+ Bug: Removing a person or changing their status does not display their name in the confirmation dialog
+ RFE: Right click unit in TO&E has option to go to unit in hangar and to go to pilot/commander in personnel
+ WIP RFE [#99]/[#63]: Overview Summary / Statistics page
    (Hangar overview now has Mechs, ASF, Combat Vehicles, and Gun Emplacements. Other units later)
+ Bug: Cargo counts "In Transit" too
+ WIP RFE [#99]/[#63]: Overview Summary / Statistics page (Hangar Overview Finished)
+ Added unit name to refit confirmation dialog
+ RFE: Clan Trained Technician flag for captured clan techs to ignore the modifier for clan equipment
+ Bug: Commander, Dependent, and Clan Trained Technician flags not saving/loading in XML
+ Bug: Machine Gun Ammo reloads working incorrectly
+ Bug: NPE with new clan trained tech check
+ Bug: Bad hardcoded file separators with custom units created in the MekLab
+ Bug: Missing MASC Edge check
+ Bug [#378]: Thruster Repair (Missing Thruster Part)
+ Bug [383]: Weapons with incorrect multiple weights in Parts Store
+ Bug: NPE (Again) when trying to save to a campaign named folder if the folder doesn't exist
+ Bug [#384]: Gun Emplacements cannot be added to TO&E
+ Modified TO&E Menus to disable submenus with no items in them
+ unofficial option to destroy/damage parts by the margin of failure rather than by skill level of tech
+ Bug: NPE when resolving with a Gun Emplacement in your deployed forces
+ Bug: When using advanced medical option injured pilots not highlighted in red on TO&E
+ Bug: salvage being added even if not in control of field when resolving through MegaMek
+ Rewrote file exists exception to use IOException instead of Java 7's FileAlreadyExistsException

v0.3.0 (2013-04-25)
+ Bug 341: Conventional Pilots and Hire Full Complement
+ New acquisition procedure (see comments in ShoppingList for details)
+ Bug 342: NPE displaying Dragoon's Rating if unit has no commander
+ ShoppingListDialog
+ Bug: all acquisitions failing
+ better reporting in repair bay about acquisitions
+ added waiting times to shoppingList display
+ Bug 338: Dragoon's Rating error for tech support FMM:R method
+ Bug 334: Support hours for secondary personnel in dragoons rating
+ transit times for parts (highly customizable in campaign options)
+ Option to base mercenary contracts on value of force in TO&E (per StellarOps Beta)
+ Bug 260: BLC error (base on buy value no sell value)
+ Bug 350: Dragoon's Rating error FMM:R method for transportation
+ Data 1: Additional Force Icons
+ Dylan's Force Icons
+ Loans
+ disallow negative funds (take out loans instead) - still need to implement loan default
+ don't allow new day advancement until overdue loans are dealt with
+ finances.isInDebt change calculation to account for loans
+ loan payment and principal transaction codes for Transaction
+ LoanTable in finance tab
+ LoanTableMouseAdapter with Default, pay off, and remove (GM) options - need pay off collateral option
+ Bug: NPE in DragoonsRatingRevised
+ Bug 340: Dragoon's Rating error FMM:R method when in debt
+ Bug: overdue status not removed on loan payment
+ Bug 323/Patch 25: Individual camo not saving from MM/Patch for individual camo
+ Patch 26: GM Mode complete Task/Acquisition
+ Bug: Adjustment to Patch 26 code to support part transit times.
+ added context menu options Cancel Order and Deliver Part Now (GM) in warehouse
+ backwards compatability for conventional pilot types
+ put procurement list in warehouse tab instead of dialog
+ mouse adapter for procurement list table
+ restructured ShoppingList to add IAcquisitionWork instead of part
+ changed ShoppingListDialog to ProcurementTableModel and placed in CampaignGUI
+ put in can't afford it checks to ShoppingList.addShoppingItem and ShoppingList.newDay
+ Unit purchasing now used same method as parts acquisition
+ Unit procurement table in hangar tab
+ procure single and all item menu items for GM mode in ProcurementTableMouseAdapter
+ Bug: equipment parts not recognizing same status in warehouse
+ Bug: too much armor for custom refits
+ Bug: display off armor needed in refits incorrect
+ refit kits should take time too
+ refit kit fixes
+ change references to "shopping list" to "procurement list"
+ pay for recruitment option (2 x monthly salary)
+ option to disable StellarOps loan limits
+ recalculate loan limits based on rep modifier rather than dragoon rating
+ Bug: checking for insufficient funds when units and parts pay for options are false
+ Bug: wacky delivery times when acquisition roll set to auto success
+ Bug: NPE on unit purchases when they have no model name
+ financial report on finance tab
+ various Protomek parts
+ upload data to mercroster (wip)
+ protomek jump jet part
+ various fixes to protomech parts
+ removed outdated Part.getPartType
+ protomech gunnery skill and associated checks for protomech pilots
+ bug with ammo bin finding ammo
+ salvaged engine reduces proto to 0 MP
+ Fix for ammo counting on protos
+ adjustments for proto myomer booster and some WoR adjustments (jump jets and quad)
+ ammo fixes for protos
+ Ba Armor part
+ couple of proto fixes
+ New MegaMek.jar (9246)
+ PayCollateralDialog (WIP)
+ collect parts that should be the same when loading game for backwards compatability
+ Bug: warehouse parts go missing on save and re-load
+ Bug: no cap on clan price modifier max

v0.2.0 (2013-03-16)
+ Bug 318: Dragoon's Rating error FMM:R method
+ Bug 332: Dragoons Rating error FMM:R tech support
+ Bug 331: Text bug
+ Bug 335: Mech needing repair not showing up in repair bay
+ Removed all the unnecessary code from mm-startup.sh, lab.sh, and hq.sh.

v0.1.24 Release Candidate 3 (2013-03-12)
+ added version number to log file
+ confirmation dialog on deleting mission

+ Bug 317: New Force when canceled
+ confirmation dialog on deleting scenario
+ Bug 318: Dragoon's Rating error FMM:R method
+ Bug 320: Payment error for early failed contracts
+ Bug 319: Repair Bay ArrayIndexOutOfBoundsException
+ Planetary data update 35
+ better version tracking in campaign loading
+ escaping of some user data entry fields that were not being escaped
+ Bug 324: Deployment delay is being saved
+ Bug 328: weapon specialization does not save

v0.1.23 Release Candidate 2 (2013-03-03)
+ updated code for changes to MegaMek entity.setC3Master
+ Bug 312: Multiple entries in the units.cache
+ Bug 309: MekLab Body part Issue
+ Bug 310: Contract Travel Time
+ Bug 308: Quirks not exported to MUL files
+ Bug 313: Gyro damage /= gyro destroyed
+ Updated MM.jar to r9180
+ Bug 311: Unable to remove Contracts/Missions
+ Fixed a few of raw type references,
    but there are still over 100 more on JComboBox
    and DefaultComboBoxModel that I don't know how to handle.

v0.1.22 Release Candidate 1 (2013-02-17)
+ Bug: not able to save game when a refit with c3i is in progress
+ Bug 298: Missions disappear after edit, not able to save
+ Bug 303: Bulldog and Goblin Tanks prevent reload
+ Bug 154: Refit Kits - not clearing out
+ Bug 292: Missing Mech Bug (TO&E freezing up)
+ Bug 96:  No differentiation between salvaged and acquired head (partial: cockpits not pre-loaded)
+ Bug 293: Null Campaign
+ Bug 304: Problems setting planet in contracts/mission
+ Put personnel type (e.g. Driver, Crew) after unit name in personnel roster for beter sorting
+ Bug 305: Tracking Dead w/ Ejected Pilots
+ RFE 60: Save File Timestamp Change!

v0.1.21 (2013-02-07)
+ Bug: infinite loop in MekGyro#updateConditionFromEntity
+ Added four shell files for Linux/UNIX users to start MegaMek easier.
        hq.sh - starts MekHQ
        lab.sh - starts MML
        mm-server.sh - starts MegaMek with 1GB of RAM and uses the full script from the MegaMek package to use $HOME/.MegaMek
        mm-startup.sh - starts MegaMek with 512MB of RAM and stays in the local MekHQ folder
+ Planetary Update 27, 28, and 29
+ update to stay current with MML
+ Planetary Update 30
+ updates for infantry in MekLabPanel
+ Planetary Update 31
+ updated location of MechView in MM.jar
+ Planetary update 32 and 33
+ updated MM and MML jars
+ updated packaging.xml
+ added an unscrambleEquipmentNumbers routine to campaign loading to deal with changing equip numbers in mounted
+ Bug 291: KIA,MIA and retired support personnel still count towards support needs.
+ check for invalid force ids in loading (associated with Bug 292)
+ part of Bug 294: Contract Location - hitting enter multiple times
+ Bug 297: MekLab outer stats doesn't correctly handle prototype DHS
+ Bug 296: Targeting Computer's weight tracked incorrectly
+ Planetary update 34
+ Bug 289: NPE on invalid location of Artemis IV FCS
+ Bug 287: Campaigns not saving tank motive system and engine hits
+ Bug 285: File not loading; Error refers back to Log file. (xml character escaping for equipment names)
+ Bug: NPE for contract dates
+ Bug 295: Mech Salvage selection bug after battle
+ Bug 281: Error with tech limits
+ updated MegaMek.jar
+ updated MML.jar
+ new mekhq icon
+ updated packaging_utils for windows build
+ Bug 304: Problems setting planet in contracts/mission

v0.1.20 (2012-10-12)
+ skip over entities in mul without externalIDs during scenario resolution (related to Bug 233)
+ Bug 275: Refit Description Bug
+ Bug 273: Customizing Infantry in MekHQ
+ Bug 272: Strange NPE on repair bay
+ new packaging.xml (WIP)
+ better windows executable packaging (just need better icons)
+ Bug 261: Name change: Mobile Field Base to Field Workshop
+ Bug 274: FMM:R DropShip tech support bug still not fixed
+ Bug 270: Dragoons error (both Taharqa and FMM:R methods)
+ Unit Loading Error Dialog to alert users to which entities MekHQ can't find in their files when loading
+ When save fails, existing save file is not overwritten by corrupted one
+ Bug 257: Reversing Weapons issue in MegaMekLab
+ Bug 258: Turrets of same weight being replaced
+ Planetary update 26
+ Bug 259: Doubling of IS/Clan ammo
+ error dialog when customized unit name is already in use
+ Bug 276: Secondary Role -> Doctor
+ SpacecraftEngine part
+ Bug: Overnight replacements get an Impossible repair roll on the replacement part
+ AeroLifeSupport part
+ non-part costs added for DropShips/small craft
+ fixes to FireControlSystem costs for DropShips/small craft
+ DropshipDockingCollar part
+ updated MM.jar

v0.1.19 (2012-10-05)
+ new MML.jar (should fix bug #271)
+ Bug 269: missing file: non_combat_units_list.conf
+ Bug 262: Dragoon's Rating tech support error when using the FMM:R method
+ Bug 265: Missing final contract payment
+ Bug 266: Choose-Unit price Alpha sort
+ Planetary data update 25
+ Conventional infantry customization (won't work until updated MML.jar is available)
+ updated MM and MML jars

v0.1.18 (2012-09-29)
+ kill logs now editable
+ Bug: shorthanded mod for DropShip/jumpship crews
+ Bug: DropShip/jumpship repairs not being scheduled
+ Bug: incorrect price multiplier for jumpships, warships, and space stations
+ updated svn call in packaging.xml
+ new MegaMek.jar

v0.1.17 (2012-09-28)
+ Bug 3529464: Divide by zero - Dragoon's Rating
+ Fixed NumberFormatException in AbstractDragoonsRating
+ Updated MegaMek.jar to r8823 for new Ultra AC options & unjamming bugfix
+ fixed error in FieldManualMercRevDragoonsRating - no BigDecimal.HUNDRED Bug
+ Bug 3529484: Tanks tagged as custom do not save to campaign file properly
+ Non-canon costs for infantry and infantry parts (WIP)
+ Fixed problem with Dragoons Rating Transport score not being limited to a max of 25.
+ InfantryArmorPart and other infantry parts improvements
+ Bug: new parts purchased for used cost
+ Bug 3530312: miscalculation in parts repairs.
+ Bug: units limited by calendar year even when option was not checked
+ Bug 3531266
+ Planetary data update 17
+ Bug: engines purchased through parts store or repaired have no unit tonnage or value
+ Patch 3530318: patch for bug 3530316
+ Bug 3523821: Refit techs list window too long.
+ Bug 3531225: C3 crashing campaign
+ Bug 3530489: Salvage Option Wrong
+ Bug 3496668: Duplicate Tech assignment
+ better information about why a part cannot be scrapped
+ Fixed the code for the Tech Rating portion of the Dragoons Rating.
+ allow multiple discontiguous selections in TO&E
+ set up c3i networks in TO&E tab (fix for bug 3537061 C3 Networking)
+ Planetary data update 18 & 19
+ added equipment.txt and Vehicle BLK Files Explained.txt to the docs folder
+ Bug 3535050: Build Error on incorrect import
+ Code for building with -dev-rXXXX revision versions
+ Updated tileset files to keep inline with the MegaMek versions (fixes a display bug)
+ Bug: C3/C3i NPE for refits. New Entity needs Player and Game objects set.
+ Updated data to match MM for new tileset images
+ Another tileset image update
+ Vehicles.zip update for Ontos correction from MegaMek.
+ Bug: Refitting a unit clears its C3UUID
+ Updating MM.jar to revision 8913
+ Updating MM.jar to revision 8916 (For EntityWeightClass.getClassName(int) functionality to be restored so that MekHQ will compile)
+ Updating with new hex image data from MegaMek
+ Updating with new lunar images from MegaMek
+ Updating mechfiles data for the Thor (Summoner) image correction from MegaMek
+ New RAT data from MegaMek
+ Planetary data update 20
+ RAT and mechfiles update to stay current with MegaMek
+ Planetary data update 21

+ Bug 3545347: Units names were not being made xml safe on save.
+ Bug 3547739: MegaMek disconnect during deploy phase
+ Patch 3547373/Bug 3547371: C-Bill cost truncated by int limit
+ Updated MegaMek.jar to r8958
+ Update mechset.txt to correct Thor (Summoner) images not loading on Linux/Mac where filename case matters
+ Bug: Changes to MegaMek's Mounted class removed getShotsLeft() function and replaced it with getBaseShotsLeft() instead
+ Bug: MML out of date for getShotsLeft() changes, updated to r1044 (which is up to date for the changes)
+ Planetary data update 22
+ Planetary data update 23
+ updated MM.jar and fixed reference bugs
+ Bug: unit numbering and id lost when resolving scenarios by MUL
+ set up C3 networks in TO&E tab
+ Bug: secondary techs and doctors get no time
+ Planetary data update 24
+ Bug 3532049: Sell Single not working for Ammo
+ Bug 236: Spend XP on KIA personell
+ Bug 243: Personell Tab filtered for techs includes Vessel Crew
+ Bug 180: only allow post starleague units
+ Bug 239: Parts repair leads to part loose Clan-qualifier
+ Bug 251: No Front Rightt Leg.
+ Bug 253: MMHQ uses all weapons in stack for some refits/cusomisations
+ Bug 240: duplicate Repairs without sufficent stock cause impossible c
+ additional code for Bug 240: need to clear out reservation on task completion
+ Bug: fields in MissingPart not being loaded when loadFieldsFromXML overriden by inheriting class
+ Bug 244: Repair Bay Bug: Re-Installed Parts
+ Bug: tech being de-selected after repair
+ Bug 256: Exchange Rights
+ Bug: Fox's Teeth campaign had wrong lastScenarioId value

v0.1.16 (2012-05-23)
+ removed PartsInventory, quantity is now tracked directly by part
+ include damage status in parts clones
+ repair damaged parts in warehouse (WIP)
+ finished repair warehouse parts feature
+ omnipod refitting
+ ChooseRefitDialog
+ show needed parts in MekLab
+ separate Part#issamePartTypeAndStatus int Part#isSamePartType and Part$isSameStatus
+ new infirmary layout
+ Bug: NPE when acquiring armor in the Repairs tab.
+ Bug: 3489734 - InSupply check being performed during salvage operations.
+ changes to make MekLabPanel more generalizable
+ Bug 3495174: Map NPEs
+ Bug 3493304: Unable to resolve scenarios
+ Broke out the Dragoons rating code to better handle support of multiple calculation methods.
+    Took the original Dragoons rating code written by Taharqa and moved into the TaharqaDragoonsRating class.
+    Created the FieldManualMercRevDragoonsRating class to try to emulate the method described in FM: Mercenaries (rev).
+    Created a new Campaign Option, "Dragoons Rating Method" that allows the user to select which method for calculating the Dragoons Rating that they prefer.
+    Created the Dragoons Rating Dialog to display a breakdown of how the Dragoons Rating was calculated.  This is accessed by right-clicking the Dragoons
+      Rating Score in the main panel.
+ Bug 3507911: Salvage Tracking - applied patch 3509166
+ Planetary data & faction additions round 9
+ Fix of potential Divide By Zero errors.
+ Created a Quirks dialog for easier adding and deleting of quirks.  This change uses the QuirksPanel from MegaMek.
+ Planetary data round 10
+ Updated MegaMek to version 0.35.29
+ Updated Unit Files
+ Updated defaultQuirks.xml
+ Added a Select Bombs option for aerospace units.
+     This utilizes the BombChoicePanel from MegaMek to allow the user to choose which bombs to load on their fighters.
+     This information will save into the MUL file for a scenario.  However, currently it is not saving to the campaign save.
*     Added the code needed for saving bombs loads to the campaign save and reading them back out again.
+ Planetary data & factions round 11
+ Bug 3516571 - Changed the bv and cost values of the ForceViewPanel to be long rather than integer, so they can handle 8-bit numbers.  Now they have an upper limit of (2^63)-1
+ Bug 3516569 - Changed the code so that the Battle Record always gets refreshed.
+ Fixed how Medical and HR Support percentages are calculated.
+ Bug 3518894 - Removed the 'initialized' variable since it wasn't fully implemented anyway.  I may revisit it at a later date.  Also, corrected the score multiplier to 5 (it had been multiplying by 2).
+ Update 11 of planetary/faction data - planets + faction changes from Wars of Reaving
+ Patch 3519596 (Fix for bug 3519594) - When you have a mech in a force without a pilot, it generates an NPE when attempting to view the force/parent force.
+ Patch 3519613 (Fix for bug 3518860) - Customized mechs lose ID
+ Bug 3516563 - Parts repair bugs.  Added code to make sure that the mode() value is cloned along with the rest of the Part being repaired.
+ Bug 3516563 - Parts repair bugs.  Modified the fix to better follow the original code style.
+ Fixed problems with Dragoons Rating calculations of Transport and number of units.
+ Update 13 of planetary data
+ Patch 3522780 (Fix for bug 3522145) - Unable to use Get MUL when units have C3/C3i
+ Update 14 of planetary data
+ Updated MegaMek to latest version of SVN as of May 5, 2012
+ Update 15 of planetary data
+ Update 16 of planetary data
+ Patch 3461478 - Added Insects as option for highest native-life
+ Patch 3528147 (Fix for bug 3528117) - Dragoon's Rating Dividing by 0 (SVN)
+ tank customization with refit kit and MekLab
+ updated MML.jar
+ Updated MegaMek.jar & data folder from current MegaMek SVN as of May 22, 2012
+ new MM.jar and a few changes to account for new method of checking quirks

v0.1.15 (2012-02-11)
+ Bug 3486200: Previous version campaigns do not save...
+ updated princess_bot.properties
+ Bug: equality comparison of UUIDs for person and unit must use equals method not == or !=
+ Bug 3486199: GM mode remove person freezes personell tab
+ Bug 3486661: Armor replacement tasks not showing up
+ Bug: era mods option not saving with checkbox
+ Bug 3486666: Destroyed parts in warehouse
+ Patch 3486634: Test For No Armor Between Days

v0.1.14 (2012-02-08)
+ don't include conventional infantry as salvage
+ random skills (more to come)
+ tweaking of age randomization by skill
+ use UUID to identify units
+ use UUID to identify personnel
+ assign UUIDs to pilots and units and fix all references when loading older campaigns
+ Bug 3472687: External ID Conflict when managing both players with HQ
+ updated MM.jar for string external ids
+ proper faction object, indexed by string
+ option to disallow the purchase of star league era mechs
+ factions loaded from xml
+ ability for multiple factions to control a planet
+ added remaining clan factions and some other minor powers
+ Bug 3480666: scenario data not getting saved
+ era mods option
+ inner sphere team working on clan-tech modifier
+ altNames field in factions for name changes (e.g. Diamond Shark/Sea Fox)
+ updated planets.xml to new string based faction codes
+ FRR faction change on 3/13/3034
+ Lyran Alliance faction change on 09/13/3057
+ Ghost Bear/Smoke Jag/Nova Cat invasion corridor
+ Operation Bulldog map changes
+ Bug: NPE when saving scenario date if pending
+ Bug: solo pilot units not getting gunnery assigned correctly
+ Bug: Armor skill level needed not reset when fixed
+ filter techs in repair bay by appropriate type and skill minimum required, sort by skill
+ more helpful unit table in repair bay and integrated mech view
+ default sorting of tables
+ UUID bugs in resolve scenario tracker
+ Bug: Can't finish pending work if repair status switched
+ Bug: context menu does not choose right mech in serviced units table
+ Don't prevent user from repairing/replacing on equipment on limb with bad hip/shoulder, but do nag them
+ support personnel XP accumulation options
+ Bug: subforce scenario id not being set on deployment
+ Bug: scenario forces counting double
+ Bug 3477353: Hull Breaches cause regular crits
+ personnel logs
+ manual editing of personnel logs
+ customizable multipliers for the value of used and damaged parts
+ base value of units on parts (work in progress)
+ moved planet and faction data to data/universe
+ editable unit history
+ change callsign context menu option
+ keep the focus on selected units and personnel in the view when respective lists are refreshed
+ ammo swap options should follow tech limits
+ Bug: salvaged units have no value in resolveScenarioWizard
+ Bug 3477265: Salvaging MASC leads to campaign corruption
+ finished random skills and special abilities (need to allow user customization)

+ random portrait selection
+ NewRecruitDialog and HireBulkPersonnelDialog
+ warning dialog when game is not saved correctly
+ campaign option to generate portrait only for certain personnel types
+ Bug: tasksXP not being saved correctly
+ repairable parts in a destroyed location should be listed as salvage only regardless of unit status
+ random skill options in CampaignOptionsDialog
+ finished random skill options in CampaignOptionsDialog
+ Bug: can do task that is already being worked on
+ clear out game information from entity when resolving scenario (still needs work)
+ idle XP accumulation option
+ Bug 3484446: Green Repairs Become Impossible
+ Bug 3473292: Toughness doesn't save
+ new MM.jar
+ Bug 3472962: In the Hangar, BA do not show under the BA tab
+ Bug 3474830: Salvage show shorthanded when not
+ Bug 3477127: Weapons Missing from Parts List
+ Bug 3477779: Debt not carried over to new year
+ make text field of all spinners in CampaignOptionsDialog non-editable
+ re-attachable limbs/heads (yay!)
+ destroy detached limbs and their equipment when player does not control battlefield
+ roll for equipment destruction (d26 < 10) on all damaged equipment in scenario
+ Bug: blown off status not being saved
+ Bug 3473821: 0.1.13 Battle Armor loses all armor
+ Bug 3472965: Mass assign not working for BA
+ Bug 3473516: Force icons not resizing anymore - cropped
+ Bug 3482814: Missing carriage return on Recovered units
+ Bug 3485504: /n visible in mouseover of "Start Game" button
+ new MM.jar
+ remove units that are totally destroyed when loading campaign

v0.1.13 (2012-01-11)
+ added campaign reference to all parts (should fix NPE refit bug)
+ bug: campaign reference not set for refit shoppingList on load
+ limit refit kits by tech limits
+ correct calculation of engine tonnage and costs
+ updated MM.jar
+ Bug 3466916: Damaged Mech does not appear in Repair Bay
+ mekhq-load.png
+ correct costs and tonnage for physical weapons, MASC, and targeting computers and EquipmentPart set-up to make further additions easier
+ Bug: negative engine costs
+ subfolder for equipment parts in preparation for subclassing of variable ton/cost equipment
+ MASC suptype for EquipmentPart
+ Bug: equipTonnage is double when loading XML
+ Bug: need flag for MiscType when checking whether equipment type is MASC
+ Bug: NPE when loading refit and newArmorSupplies are null
+ don't add BA equipment and tank chassis modifications to parts store
+ Bug 3470231: Campaign refuses to advance day.
+ Bug: spare equipment parts all had zero tonnage
+ mission type field
+ crew assignments for large craft
+ Bug 3469928: Cannot repair damaged limbs after replacing
+ set missing status of critical slot and mounted to false for non-hittable items when replacing locations
+ set missing status of equipment parts to false when fixing and replacing
+ color understrength infantry units red in unit table
+ record date of scenario resolution
+ simplified gui code for tech task targets
+ large crafts fix themselves (sort of)
+ Bug 3470457: Negative time destroys Astech mins
+ Bug 3470662: Actuators listed in system components in warehouse
+ Bug 3469248: Mech sensors in warehouse - No Tonnage
+ Bug: aero sensors must be matched to unit tonnage since cost is variable by tonnage
+ Bug 3468357: Setting Edge to Multiple People
+ Bug 3468387: FRR Faction Typo
+ Bug 3468374: Green Techs roll like Astechs
+ MM listener starts resolution after victory screen not before
+ Bug: mission description getting cut off in MissionViewPanel
+ updated MM.jar and MML.jar
+ Bug: small craft aren't repaired by own crew
+ set number of pilots on small craft and DropShips to be 3
+ contributors doc
+ update MM.jar to 0.35.27
+ mekhq-splash.png
+ advanced search in unit selector
+ fluff images in unit selector
+ Bug: refits shown as costing nothing

v0.1.12 (2011-12-22)
+ restrict parts store by tech limits
+ restrict acquisitions from repair bay by tech limits
+ fixed sorting issues on some tables (salary on personnel, cost and weight on parts store)
+ type name not being changed on ammo change, leading to a reload item for unit when loading game
+ text filter in parts store
+ no infantry weapons in parts store
+ Bug 3456424: Prices in repair bay
+ Bug: doctor with 25 patients cannot heal them
+ Bug: units that should not be repairable sometimes are immediately after scenario
+ personnel in destroyed vees should be wounded or dead
+ personnel filter for conventional infantry
+ allow editing of after action report and status for completed scenarios
+ ForceStub object to keep a record of forces used in completed scenarios
+ cleaned up imports
+ keep completed missions visible for historical record
+ get all personnel filtering correct
+ updated RATs
+ Bug: main gui refreshing before resolve wizard done
+ better stopping of game thread (didn't fix memory problems)
+ attempts to fix memory leak
+ new MM.jar (should deal with various LRM problems)
+ use a single dialog with CardLayout to resolve scenarios
+ max gunnery and artillery should be 7 for it to read in MULs correctly
+ Bug: units in subforces not removed when super force removed
+ Bug 3462195: Typo in Administration skill
+ Bug 3461993: Callsigns do not carry over
+ added version information to XML input/output
+ Bug: wrong parts being sold when warehouse list is sorted
+ Bug: personnel with admin skill are losing all skill
+ Bug 3457522: no BLC bug
+ added docs from MegaMek

v0.1.11 (2011-12-09)
+ options to limit unit purchases by year, canonicity and type (Clan/IS)
+ changed layout of UnitSelectorDialog
+ "All" weight class option in UnitSelectorDialog
+ Bug: mmconf not being included with release
+ Bug: campaigns with personnel hired using the multiple hire option are not savable
+ no refreshing hire dialog on multiple hires
+ Bug: memory problems in PortraitChoiceDialog with lots of images
+ Bug: person hired twice
+ updated force icons (thanks Urban Kufahl!)
+ no NPE when portrait or force image is missing - replace with default
+ Y/N dialog on force deletion
+ change MM options based on tech limits selected
+ multiple part selection
+ adjust parts value by clan modifier
+ limit parts in parts store by IS/Clan depending on options
+ Bug: armor being charged even if parts not paid for
+ Bug: gunnery and piloting not rounding correctly for multiple personnel units
+ new unit right-menu item to hire all missing personnel
+ Bug: not able to customize units in MM because artillery skill outside 0-8 range by default
+ Dragoons Rating (no support rating though)
+ approximation to support rating for Dragoons rating (waiting on StellarOps for final word)
+ set allowCanonOnly to false by default
+ Bug 3304647: Interstellar Map drop down remains open
+ some personnel pictures still not being properly scaled and sanity-checked

v0.1.10 (2011-12-05)
+ beginnings of a proper splash and loading screen
+ added load campaign and quit options to splash screen
+ improvements to splash and load screen operations
+ save and loading XML is the default (no more binary saves!)
+ RFE 3304267: EXIT
+ improvements to layout of top and bottom panels
+ added missing data from MM data folders
+ beginning of MM game threading
+ moved directory items and `Mek tileset from MekHQView to MekHQApp
+ print record sheets for scenario
+ resolution of MM games from within MHQ
+ proper starting and stopping of MM host within MHQ
+ added images for record sheet printing
+ gridlayout for scenario buttons
+ grey out scenario buttons when no scenario selected, selected scenario is completed, or scenario has no units assigned
+ load/save MM game options in xml serialization
+ Kill object and kills record for personnel
+ beginning of kill assignment from scenario resolution
+ ResolveWizard for kill assignment
+ look and feel setting done in MekHQApp#initialize
+ replaced jdesktop.ResourceMap with ResourceBundle in CustomizeScenarioDialog as an example
     this will eventually be done for all gui objects in anticipation of removing the SingleFrameApplication framework
+ customizable XP awards for kills
+ switched from ResourceMap to ResourceBundle and moved most dialogs to mekhq.gui
+ remainder of dialogs updated
+ removed swing-layout and swing-worker libs (yay! - only one more left)
+ consolidated all the *Info classes into a single BasicInfo class
+ show portraits of techs and doctors in repair bay and infirmary
+ replaced resourceMap with ResourceBundle in all panels and moved to mekhq.gui
+ converted MekHQView to CampaignGUI and removed FrameView
+ MekHQApp renamed MekHQ and no longer inherits from SingleFrameApplication
+ nag when quitting
+ created gui subfolders for dialogs and views
+ really crappy about box
+ updated MM.jar and MML.jar
+ new build.xml (this one works)
+ changed xml save suffix to cpnx (and updated FoxsTeeth to it)
+ added a default campaigns folder for saved campaigns
+ added PngEncoder library and source code for TinyXML
+ corrected mmconf files to default
+ trying out Nimbus look and feel
+ forgot to set default loading directory to campaigns in CampaignGUI
+ menu items to choose look and feel from available L&F
+ get rid of grid lines in Tables
+ beginning of a parts store dialog
+ gridlayout for mission buttons
+ better display of planetary neighbors in PlanetViewPanel
+ insets for view objects in Personnel, Unit, and Parts tab
+ Patch 3385171: fixes bug 3373903 (destroyed units not removed from TO&E), thank tathas!
+ added "Load Last Save" button to StartUpGUI
+ changed the layout of StartUpGUI so that the splash image is the background
+ use static string for campaign directory
+ mekhq.properties file (contains only L&F feel preferences for now, but expandable)
+ check campaigns subdirectories for last save
+ parts store dialog actually allows you to buy parts
+ more parts for the parts store
+ beginning of a chat client/server
+ beginning of MegaMekLab integration
+ a partially functional Refit object
+ Bug: phantom parts
+ improvements to refit calculation
+ refit tech assignment and rolls
+ improvements to refit/customization process
+ xml load/save for Refit object
+ armor refits processed properly
+ added system position to planet data
+ custom unit info is saved within xml so that cpnx are transportable without accompanying custom data
+ dont remove unit from lab when tech is missing on refit
+ add detail column to parts store
+ updateConditionFromPart method for MissingParts for refits
+ Bug: total armor amount for Armor part incorrect when salvaging
+ Bug: field refits showing up as Class D
+ Bug: alternate munition ammo type not properly loaded with xml
+ improvements to look of MekLabPanel
+ Bug: NPE when refitting
+ don't refit for a change in munition type
+ add in heat sink type changes and CASE changes
+ Bug: no refit kits for non-`Mek units
+ properly sourced refit kits
+ Bug: Center Torso not being replaced when internal structure changed
+ reserved status for refit kit parts (still need to include armor and ammo here)
+ tag unit as a custom unit menu option
+ proper reservation of armor for refitting
+ Bug 3403515: Negative Fix times
+ Bug 3430084: Artillery skill does not get saved in MUL file
+ personnel options affect corresponding MegaMek options
+ Bug 3413047: 0.1.9 Deployed Units Issue
+ Bug: checked units not recovered in resolveMissingUnitsDialog
+ OrgTreeModel: no more TO&E collapsing
+ Cockpit part type (made up values until next errata)
+ Bug 3402178: Mechs with destroyed cockpit still usable
+ Bug 3380632: Mechs with Destroyed Head never Usable
+ Bug 3430515: Cannot Load Campaign
+ Bug 3403476: Using Ampersand In Scenario/Mission Description Causes Issue
+ Bug 3401092: Loading a save with "MekWarrior" units crashes MekHQ
+ Bug 3398514: JumpShips inoperable
+ Bug 3371755: Medic Count
+ Bug 3369530: Infantry
+ Bug 3371759: Vehicle Crews
+ Bug 3380630: Warehouse Fields All Sort as strings
+ Bug 3373302: Able to salvage or repair components in a destroyed location
+ Bug 3401029: Non-Salvageable Torso
+ Bug 3376390: Cannot Scrap Arm
+ Bug: GM Mode not properly set on button when campaign loaded
+ Bug 3288072: Search query is case-sensitive
+ Bug 3440335: Contract Transportation Bug
+ Patch 3411830: Patch for 3288090 (Date Chooser), thanks derikpage!
+ Bug 3317572: Salvaged units bug
+ Bug 3388419: Destroyed Units Repairable
+ Bug 3323097: Clan tech price modifier bug
+ Bug 3371756: One-Shot Ammo
+ Patch 3411833: GM Edit & Delete Financial Transactions
+ Patch 3413431: Hire/Add Multiple Infantry (Feature Request 3391637)
+ increment display name for multiple units of the same type
+ added cockpits, more armor, and mek locations to the parts store
+ Drag-n-Drop functionality for OrgTree
+ don't allow customization that adds new equipment to missing locations
+ Bug: armor not set to actual amount when customization complete
+ various gui checks and notifications when unit is being customized or is in Lab
+ various fixes to new ammo in customizations
+ Bug: customization not handled right when armor type remains same but amount changes
+ updated MM.jar and MML.jar
+ Bug: ammo munitions getting switched in Refit#unscrambleEquipmentNumbers
+ Bug: refit armor amounts reverting to old unit values when refit is loaded from save
+ Bug: refitClass not being saved to XML
+ Bug: canceling at tech selection and model name does not stop refit
+ Bug: don't include techs for selection of refit who are already working on a refit
+ Bug: variable cost EquipmentParts screwing up equipment cost calculation
+ aero and vehicle parts for parts store
+ new MM.jar
+ check for internal name and munition type when restoring type in AmmoBin (MML problem)
+ Bug: NPE on game resolution when no killer
+ Bug: slots in destroyed locations are set as repairable when loading even if they have been scrapped

v0.1.9 (2011-07-17)
+ beginning of personnel switch (hold on to your hats!)
+ updated personnel views with new skills
+ updated PersonViewPanel with new skills
+ SkillType object
+ improvements to CustomizePersonDialog
+ more improvements to CustomizePersonDialog
+ re-added spending XP on skills and special abilities
+ re-added setting of edge triggers
+ Bug: MekEngine and MissingMekEngine xml loading
+ Bug: campaign not being set for units in xml loading
+ assignment of personnel to units (allowing for the assignment of pilots, drivers, gunners, and soldiers)
+ when buying units, don't include default pilot or soldiers (so BA and infantry is just the equipment)
+ reverse compatibility in assigning pilots to units for XML loading
+ skill summary for personnel by primary type (using FM: Mercs Supplemental Update)
+ backwards compatibility for reading in techs and doctor personnel
+ resetPilotAndEntity on unit when loading in XML
+ update entity pilot when personnel characteristics are changed
+ Bug 3313715 and 3316912: Reloading game problem/destroyed parts in warehouse
+ infantry personnel type
+ change Force to unit-specific rather than person-specific (to accommodate multi-person crews)
+ corrected scenario Ids
+ Astech and medic personnel types (they don't do anything yet)
+ changes to resolveScenarioTracker to allow for more diverse units
+ fixed missing fields in Person for save/load XML
+ added Skill to XML serialization
+ assign casualties to infantry in ResolveScenarioTracker
+ assign casualties to vehicle crews in ResolveScenarioTracker
+ beginning of Astech Pool
+ adjust modifiers for overtime and shorthanded when carrying tasks over from day to day
+ removing and adding astechs changes astech pool time
+ astech pool menu items
+ report overtime in tech description
+ make sure shorthanded mod carries over on multiple day assignments
+ check tech type
+ removed outdated methods from SupportTeam
+ incorrect skill levels on Armor part
+ added tech and astech variables to XML serialization
+ only allow personnel type changing for new hires in CustomizePersonDialog
+ modifiers for rush jobs
+ release all techs from pool menu item
+ updated MM.jar
+ updated unit and image files to current MegaMek status
+ better checking in Person#isTech
+ remove personnel from unit when removed from game
+ removed repair system option from CampaignOptionDialog (outdated)
+ astech overtime
+ Bug: skill min not updating correctly when repairs fail
+ customizable XP cost for skills and abilities campaign options
+ changed default XP to be consistent with TW and SO defaults
+ adjustments to admin skill
+ added Admin personnel type
+ Skill costs added to XML serialization
+ ability costs moved from SkillCosts to SkillType
+ SkillCosts.java removed (costs now kept in SkillType)
+ jump over levels with XP costs of zero when improving skills
+ Bug 3317567: Inactive personnel show up in lists
+ Bug 3317565: Costs not paid
+ Bug 3317554: Salvage value not saved/loaded
+ default green, regular, veteran, and elite skill levels in SkillType
+ removed NameGen.java
+ changed personnel type to primaryRole and added secondaryRole variable
+ Person#canPerformRole
+ Personnel menu item to change primary and secondary role
+ Bug: the tech level of repaired parts does not reset to green
+ Add tech time for secondary role
+ Can't be an astech and tech at the same time
+ Patch 3357529: Fix for 3352712: XML Escaping of Entities (Thanks, Josh Street!)
+ Bug 3352712: Program won't load saved xml
+ adjust salary for secondary role
+ report secondary role in GUI displays
+ restored infirmary functionality
+ shorthanded mods for doctors
+ reverse compatability for primary role of combat personnel when loading XML
+ menu item for medic pools
+ customize skill targets and levels in campaign options dialog
+ separate VEE_CREW role into ground vee drivers, naval vessel drivers, VTOL pilots, and gunners
+ improvements to CustomizePersonDialog
+ maintain selected skill levels between hires in CustomizePersonDialog
+ resized personnel view panel to account for longer skill names
+ load callsigns from XML
+ improvements to personnel table
+ better instructions in XP tab
+ only support roles can be secondary
+ use a tabbed pane in force view to display pilot and unit
+ stats bar on the bottom
+ better PopupValueChoiceDialog layout
+ cancel button for PopupValueChoiceDialog
+ add commander special abilities to unit pilot
+ set hits for pilot from personnel
+ remove unit and doctor assignments when personnel changed to non-active status
+ re-assign personnel to infantry and tank units when healed
+ Bug: infantry casualties not calculated correctly
+ Bug: temp medic number not showing
+ can't choose none as primary role and can always choose none as secondary role
+ customizable XP bonus for scenario completion
+ improvements to ResolveWizardPilotStatus to allow hit editing
+ not counting soldiers without anti-mech skills
+ list whether driver or gunner in unit assignment for vee crewmembers
+ toughness back in
+ don't allow deployment of undermanned vees
+ Bug: astechs being counted twice
+ Bug 3317564: Bug in jumpship recharge
+ updated MM.jar
+ updated Fox's Teeth campaign
+ need to reset skill types during XML load

v0.1.8 (2011-06-13)
+ beginning of custom XP costs
+ custom XP costs
+ SkillCosts added to XML serialization
+ scenarioXP field in SkillCosts and option in CampaignOptionsDialog
+ apply scenarioXP when resolving scenario
+ BLC for lost units (duh)
+ better default theming of look and feel by system
+ Bug 3308725: All SPA's broken
+ new MM.jar
+ Bug 3309501: Campaign Loading
+ Bug 3309012: Command rights not updating
+ Bug 3309015: Pilots marked KIA show up MIA
+ Bug 3309014: Doctor always has 1 patient
+ Bug: structuralIntegrity has no default constructor
+ track name in PilotPerson not MM pilot (this should resolve save/load issues for pilots with special characters in their names)
+ avionics part
+ fcs part
+ engine repair/replacement for aeros and vees
+ motive system part
+ vee sensor part
+ vee stabilizer part
+ rotor part
+ some fixes for turrets
+ made rotor and turret parts a subclass of TankLocation part
+ fix weight and cost for turrets
+ don't allow scrapping of locations that still have stuff on them
+ Bug: no vee stabiliser in the body
+ turret lock "part"
+ vtol motive system repairs
+ functional and repairable conditions for aeros
+ aero sensors part
+ landing gear part
+ updated MM.jar
+ aero heat sink part
+ Bug 3314180: Campaign Options
+ Bug 3308346: Typo in mission interface
+ Bug 3309013: Contract start date not working (payment starts too soon)
+ by default, start contract on the estimated date of arrival
+ fixes for part XML save/load problems

v0.1.7 (2011-05-26)
+ MekLab tab (no functionality yet, but there it is)
+ load a `Mek into the MekLab via the unit context menu (still doesn't do much)
+ A* pathfinding for finding jump paths
+ updated MegaMekLab.jar
+ use Graphics2D class to draw interstellar map so that coordinates are exact
+ dynamic faction changes to map
+ new planets database that takes account of faction changes using the PRSC time points
     (2575,2750,3025,3030,3040,3052,3057,3062)
+ currentPlanet tracked in campaign and on map
+ alt-click on map to calculate jump path between clicked planet and currently selected planet
+ correction to A* pathfinding technique
+ alt+shift click to add a planet manually to the jump path
+ all jump paths calculated starting from current planetary location
+ new functoinality to mousePressed in InterstellarMapPanel:
        alt+click - jump path from current planet to clicked planet; shift+click - extend existing jump path to clicked planet
+ calculate jump path button for InterstellarMap
+ begin transit button for interstellar map (doesn't do anything yet)
+ change color of planet names when on jump path
+ dragging on the map doesn't select a planet
+ list of planets within 30 light years to PlanetViewPanel
+ landMass and satellite data and tags for planets
+ use line-wrapping text areas for planetary information instead of labels
+ use line-wrapping text areas for unit information instead of labels
+ some improvements to quirk reporting in UnitViewPanel
+ socio-industrial levels and HPG class
+ updated planet data so that faction as of 3025 in PRSC goes back to 2900
+ JumpPathViewPanel
+ JumpPath object
+ CurrentLocation object
+ radio buttons for status of missing pilots in retrieval wizard
+ ability to move force along jump path
+ made JumpPath and CurrentLocation serializable
+ jumpPath and CurrentLocation added to XML serialization
+ distinction between plotted paths and actual paths in map
+ some calculation errors in jump path display
+ when adding to the path by shift+click, planets were counted twice along path
+ center and zoom map initially on current location
+ move to planet automagically using GM mode
+ pay for transportation option
+ updated MM.jar
+ beginning of Contract.java
+ use concentric rings to indicate selected planet (white), current planet (orange), selected jump path (white), current jump path (yellow)
+ additions to NewContractDialog
+ MRBC fee
+ improvements to NewContractDialog layout
+ some accounting adjustments to contract (MRBC fee does not include signing bonus and signing bonus is part of advance)
+ getEsimatedTotalProfit in Contract.java
+ advance money and monthly payout transactions
+ employer text field in New Contract Dialog
+ ContractViewPanel
+ Battle Loss Compensation when resolving contract-based scenario
+ added Contract.java to XML serialization
+ custom ranks in Campaign Options
+ Salvage rights
+ added salvage fields in Contract to XML serialization
+ removed suggest.jar (added source code instead, thanks RakuDave!)
+ added planetary location fields to contracts and missions
+ Transport terms for contracts
+ contract start date (contracts are done!)
+ set the location of all dialogs so that they center on the main frame
+ removed NetBeans *.form files
+ matching on startWith rather than contains for JSuggestField
+ Bug 3306391: Resurection of pilots
+ Bug 3304919: Selling of  Parts error
+ Bug 3306402: Resolution wizard
+ separate Planets object that keeps a static hash of all planets so it isn't reloaded every time campaign is loaded
+ make Planets.java more like MechSummaryCache.java
+ remove MechSummaryCache loading from MekHQApp
+ DataLoadingDialog (not fully working)
+ Bug: unattached personnel overlapping with last force in ForceViewPanel
+ Bug 3306386: Salvage times for equipment
+ better tracking of quad `Mek parts
+ Structural Integrity part
+ Bug: busted actuators dont show up in repair bay for quad `Meks
+ improvements to jump path user interaction

v0.1.6 (2011-05-17)
+ beginning of Briefing Room tab
+ mission and scenario view panels
+ deploy forces and personnel to scenarios from TOE tab
+ color-coding of deployed forces and personnel in TOE
+ Bug: force not deleting once deployed
+ save and load scenarioId to XML in Force
+ scenario related buttons (not fully functional)
+ Clear Units from scenario button
+ Bug: can deploy a force even when already deployed
+ beginning of Resolve Scenario Wizard
+ removed unused deploy boolean in Unit.java
+ resolve missing pilots wizard

+ resolve casualties wizard
+ resolve salvage wizard
+ process resolved scenario
+ final check resolution wizard
+ allow for skipping of irrelevant wizards
+ separate after-action report from description
+ mission and scenario added to XML serialization
+ Bug: scenarios not loading through XML
+ various bugs with mission and scenario id loading
+ description fields in customizeMission and customizeScenario dialogs
+ context menu for scenario table
+ edit mission and complete mission buttons in Briefing Room
+ don't allow the completion of missions with pending scenarios
+ various improvements to the Briefing Room GUI
+ added time to jump point, gravity, atmospheric pressure, and recharge station tags (see El Dorado, for an example)
+ added menu scroller for all popup menus with lots of potential entries
+ updated MegaMek.jar (should resolve problem with Unit view for units with unassigned pilots
+ Bug: personnel reassigned to different force or unassigned do not have scenario id reset
+ deployed units should not show up in Repair Bay
+ removed Combat Loss menu option (handled from scenario resolution now)
+ Bug 3294979: Support personnel age
+ Bug: force id of new personnel set to overall force id
+ removed PersonnelWorkItem, implemented IWork and IMedicalWork interface to handle pilot healing
+ Bug 3299547: Problems w/ loading campagin files (removed dateFormat and simpleDateFormat from XML load and save)
+ star type, recharge time, life form, climate, temperature, and percent water added to Planet
+ beginning of BIG change to repair system - no more tasks, repairs are performed directly on parts
   don't use this yet, salvage and replacement are not implemented
+ Mech repairs complete under new system (still need salvage and replacement)
+ `Mek salvage complete under new system
+ tasktablemouseadapter
+ MissingPart and MissingMekGyro (beginning of replacements under new system)
+ Mech replacements complete under new system
+ Bug: repair destroyed `Mek locations
+ added conditional checks for whether repairs, replacements, and salvages can be done
+ when techs are short on time, repairs are made the following day
+ initializeParts to XML loading
+ initializeParts should look for MissingParts
+ Bug: location repair mods are reversed
+ Bug: overtime not working right
+ dont allow salvaging or replacing of center torso
+ different time and difficulty for jump jets and heat sinks than other equipment parts
+ Bug: salvage times and difficulties not right
+ beginning of acquisition work
+ completed acqusition work
+ armor needs to be acquired
+ Bug 2854851: Part scrounging bug
+ Bug 2834251: time used for incomplete repair (armor)
+ new parts fully integrated into XML load and save
+ when armor replacement fails by elite tech, armor should be removed from spares and skill min reset to Green
+ beginning of ammo part replacement and reloading
+ ammo swapping
+ look for missing ammo bin in Unit#initializeParts
+ better reporting of ammo bin reloading
+ finished ammo work
+ removed all WorkItems, parts refactoring project complete
+ reorganized initializeParts for non-`Mek units
+ TankLocation part
+ adjust time for armor replacement by unit type
+ Tank MissingTurret part
+ VTOL MissingRotor part
+ Bug 3288578: Cannot add aero pilots to aerospace units
+ Bug 3298152: TO&E Tab Locks Up with Aerospace Force 0.1.5
+ Bug 3298314: Dropship added to unit cannot be deleted
+ Bug 3291774: Damaged Limbs
+ Bug: Unit#initializeParts choking on BattleArmor and Infantry
+ Bug: "Add XP" doesn't do anything for support personnel
+ Bug 3301119: Doctor is not a recognized Personnel Type
+ getCost for units follows StratOps, pg. 181 (1/2 for undamaged, 1/3 for damaged, 1/10 for destroyed)
+ some improvements to part costs (but it is still a mess)
+ separate unit tonnage from part tonnage (part tonnage still needs lots of work)
+ show parts needed in unit table
+ Bug: current description not showing when editing missions and scenarios
+ replaced Part#computeCost with getCurrentValue and getPurchasePrice, removed static cost variable from Part
+ removed salvage boolean from Part (it has no use) and removed all referencing methods
+ change getStatus() in Part to return Functional/Damaged/Destroyed
+ improvements to replacement part checking
+ report details in parts table
+ values for equipment parts (catching NPE errors as a result of null entities)
+ boolean variable identifying clan-based armor in Armor.java
+ tonnage for equipment parts (catching NPE errors as a result of null entities)
+ improvements to look of parts table
+ don't load a damaged replacement part if an undamaged one exists
+ SubmitBug.html
+ filter for parts table
+ very basic Jtextfield with auto-complete for planet searching
+ added temperature, surface water, and life forms to planet view panel
+ 30-light year radius bubble around selected planet when zoomed in
+ only show faction name of planet, when there are duplicates
+ put name of scenario in personnel deployment column rather than "Y/N"
+ Bug: ammo not being used up from supplies when loaded and wrong type being unloaded when swapping
+ improved some parts reporting and refreshing issues
+ Bug: problems with restoring some equipment parts
+ acuisition list not updating when parts removed
+ separate HeatSink part inheriting from EquipmentPart
+ separate JumpJet part inheriting from EquipmentPart
+ Bug: techs can still do repairs with 0 time left
+ Bug: can't salvage ammo bins
+ rounding of tonnage in parts table
+ Bug: unit ids not being set in Campaign#addUnit
+ Bug: get target number before reducing time in Campaign#fixParts
+ Bug: gyro not fixing the first time
+ Bug: salvage units disappear from unit list sometimes
+ Bug: non-hittable slots remaine critted when location is replaced
+ errors with XML loading of engines and Sensors
+ mul for scenario deployment named after scenario not campaign
+ Bug: sometimes new ammo and armor spare part created when existing one should be increased
+ color-coding of availability in work descriptions
+ scrap and canScrap methods in Part.java
+ Bug: completely salvaged `Mek showing up with new parts to be salvaged when game is reloaded
+ Bug: engine rating and type were reversed in constructor
+ Bug: XML not being saved as UTF-8
+ team name not reported correctly in Campaign#acquirePart
+ UTF-8 compliant female names
+ Bug: armor and ammo for free
+ Balance column for finance table
+ Bug: repairs being allowed on arms and legs with hip and shoulder damage
+ calculate distance and time to jump point in Planet.java

v0.1.5 (2011-05-05)
+ refactored Hangar Panel into separate Hangar and Repair Bay panel
+ UnitTable and UnitTableModel in HangarPanel
+ sorting of UnitTable
+ Unit type filter for UnitTable
+ only units needing service should show up in the Repair Bay
+ unit view selector in UnitTable (General, Details, and Status)
+ Unit Viewer in Hangar
+ updated MegaMek.jar
+ improvements to UnitViewPanel
+ allow fluff images in UnitViewPanel
+ show unit image if no fluff image in UnitViewPanel
+ color-coding of UnitTable rows by condition
+ Bug: tasks not displaying when mul added after xml loaded
+ changed FoxsTeeth Unit fluff pictures to mini pics
+ tooltips for UnitTable
+ use JSplitPanes for personnel and unit tables and views (duh)
+ Patch 3294109: Doing anything with an empty personal list currently causes an array out of bounds exception. (Thanks Longinus00!)
+ bug: personnel and unit view scroll to the bottom when selected or if the split pane is resized
+ hierarchically-structured Force object
+ beginning of TO&E Panel (not yet functional)
+ use TreeModel to set up treeNodes for forces
+ context-menu for OrgTree
+ ability to add forces and personnel to orgTree
+ "remove force" menu item for orgTree context menu
+ "remove person from force" menu item for orgTree context menu
+ custom renderer for orgTree
+ define DirectoryItems (portraits, camos) once in MekHQView and pass them as needed into other components
+ added force icons and ability to set them
+ changes to PilotPerson#toString
+ save lastForceId in XML
+ saved forceId to XML
+ writeToXML function for Force (still need the function to reconstruct it)
+ context menu for unit table
+ keep personnel ids not personnel in Force.java
+ loading of force organization from XML
+ updated FoxsTeeth.xml with force organization
+ deployment and retrieval button belong in hangar
+ color coding for deployed units and a deployed (Y/N) column for personnelTable and unitTable
+ Bug: pilot external ids not being set when campaign reloaded from XML
+ rank name and condition color coding added to ForceRenderer for personnel
+ height issue of orgTree personnel nodes
+ force column in personnel table
+ sort personnel in orgTable by rank
+ Bug: unitId not set on personnel entered via MUL
+ ForceViewPanel for personnel on TO&E tab
+ ForceViewPanel (needs filling in)
+ improvements to ForceViewPanel
+ unit selected in unit context menu is the one highlighted not moused over
+ adjust contextmenu depending on single or multiple unit selection
+ person selected in person context menu is the one highlighted not moused over
+ adjust contextmenu depending on single or multiple person selection
+ Bug: top-level buttons and comboboxes not showing up above unit table
+ assign to force menu in personnel table
+ simplified code for assigning units
+ fixed refresh issues with ForceViewPanel
+ only allow unassigned pilots to be assigned in unit context menu
+ put "Repair" and "Salvage" menu items in a sub-menu called "Repair Status" in unit table context menu
+ use Quirks campaign option
+ beginning of parts table redesign
+ some basic code for InterstellarMap (not much yet, don't get excited)
+ Finances and Transaction object
+ finance campaign options
+ pay salaries and overhead expenses finance options
+ included a rank reference from campaign in Person.java and refactored Campaign#GetTitleFor(Person) into Person.java
+ adjust salaries by experience and officer status
+ financial balance sheet in Finance tab
+ added Finances to XML load and save
+ pay for maintenance, sell units for money, and sell parts for money options added
+ Planet object
+ read in planet.xml data (from MekWars) for InterstellarMap
+ color coding of InterstellarMap by faction
+ mouseListener for InterStellarMap
+ mouseWheelListener for InterStellarMap
+ changed x,y variable in Planet to double
+ changed planets.xml map to one based off the PRSC data in 3062
+ color-coding of all factions on InterstellarMap
+ improvements to mouse interaction in InterstellarMap
+ highlight selected planet
+ keep selected planet in center when rescaling
+ context menu for InterstellarMap
+ improved zooming
+ top elements of main panel and main TabbedPane places in a split pane (so you can maximize whichever view you want)
+ "Select planet" context menu option (planets organized alphabetically, in submenus (A,B,C,etc)
+ improvements to zooming
+ improved planets.xml
+ PlanetViewPanel
+ changed color of Chaos March to a lighter gray
+ load planets.xml in Campaign.restore()
+ Bug: map context menu should be a result of popup trigger not mouse 3 button
+ Mission and Scenario objects

v0.1.4 (2011-04-28)
+ Bug: personnel options not updating in CampaignOptionsDialog
+ improvements to NewPilotDialog.java
+ new MegaMek.jar
+ gender and birthdate choosers in HirePilotDialog
+ refactored NewPilotDialog.java to CustomizePilotDialog.java and use it for both new hires and editing
+ move the creation of new PilotPersons from CustomizePilotDialog to Campaign
+ converted NewTechTeamDialog to CustomizeTechTeamDialog
+ converted NewMedicalteamDialog to CustomizeMedicalTeamDialog
+ put refresh commands inside each Customize dialog
+ Bug: editing personnel does not update on other lists
+ Bug: context menu for personnel table picking wrong personnel when sorted
+ added birthdate and gender choosers to CustomizeTechDialog
+ Bug: problem with new personnel when personnel table columns are sorted
+ custom sorting comparators for personnel skills
+ replaced support skill column with overall skill summary
+ consolidated Person types in Person class
+ Bug: not able to hire all types of personnel
+ personnel filter
+ personnel rankings
+ rank system added to Campaign Options
+ added rank information to XML save and load
+ added ranks for five main factions and clans
+ assigned unit column in personnel tab
+ set preferred widths of personnel table column
+ view chooser in PersonnelTable
+ Personnel Viewer
+ replaced Personnel#GetDossier with a PersonnelViewPanel
+ added optional skills to PersonnelViewPanel
+ Fox's Teeth example campaign data
+ Bug: Personnel portrait not correct scale
+ vertical allignment of personnelviewpanel in scrollbar fixed
+ added fluff information view to PersonnelTable
+ better text wrapping in PersonnelViewTable
+ Bug: personnel portraits not being correctly loaded with XML
+ "Assign to Unit" menu in PersonnelTable context menu
+ status variable (active,retired,MIA,KIA) in Person and associated functionality in MekHQView
+ Add XP should not be a GM-mode action
+ GM Mode skill change menu items removed (Edit.. menu item can be used instead)
+ "Spend XP" menu in PersonnelTable context menu
+ Spend XP for Support staff too
+ "None" as an option in "Assign to Unit" menu
+ removed PersonnelViewDialog and Person#getDossier
+ added special abilities and implants to PersonViewPanel
+ separated edge from other special abilities in PersonnelViewPanel and added edge column to PersonnelTable
+ updated MegaMek.jar
+ added "use edge" campaign option
+ addded "Select Edge Trigger" menu option and "Set Edge" menu (GM mode) option to PersonnelTable context menu
+ custom renderer for PersonnelTable
+ special ability, implants, and hits columns for PersonnelTable
+ tiger striping of PersonnelTable for readability
+ wounded personnel have a red background in PersonnelTable
+ get rid of annoying table borders in PersonnelTable
+ TextAreaDialog and "Change Biography" menu item in PersonnelTable context menu
+ Spend XP on special abilities
+ weapon specialist options in Spend XP > Special Abilities
+ context menu selecting wrong person on sorted rows
+ changes to packaging.xml and resource handling
+ consolidated CustomizeTechTeamDialog and CustomizeMedicalTeamDialog into CustomizeSupportTeamDialog
+ random name button in CustomizeSupportTeamDialog
+ added examples to packaging.xml build
+ reset game for entity in Campaign#restore()

v0.1.3 (2011-04-22)
+ Bug 3288095: Tasks are not refreshing and dates do not advance
+ MegaMek Random Name Generator
+ Bug 3288083: GM Mode - Set XP spinner not working
+ Removed SSW library and all references to it (availability and tech codes should always be checked through MM)
+ forgot to recode availiability code X in Availability.java
+ Bug 3289622: Repair Crash
+ availability and tech ratings for all parts (specific equipment codes still need to be entered in MM)
+ tech ratings for all UnitWorkItems
+ tech rating modifier for repair, replacement, and salvage
+ moved random name generator from MekHQView.java to Campaign.java
+ Added random name generator properties to XML load/save
+ chooser for random name generator faction
+ Bug: name generator not being populated with XML load
+ new tab in Campaign Options for name generator
+ percent female slider for random name options
+ option (true by default) to assign random name generator based on faction selection
+ beginning of acquisition table
+ Acquisition table
+ Bug: NPE on MekGryo.canBeUsedBy check
+ Bug: selected task should remain current even when moving tabs
+ unofficial faction modifiers off by default
+ improvements to descriptions for replacement items and parts
+ renamed Personnel tab to Infirmary and refactored all "personnel" named variables in MekHQView to "patient"
+ personnelTable
+ added type and support skill columns to personnel table
+ only wounded personnel are in the infirmary
+ moved PatientMouseAdapter to PersonnelMouseAdapter
+ sortable columns in personnel table

+ gender variable in Person (still need to link it to random name generator)
+ birthday and age variables in Person
+ Bug: personnelTable not refreshing when new personnel are hired
+ Personnel Options tab
+ Game options to use artillery skill, init bonus, tactics bonus, and toughness
+ NPE when cancelling loadXML
+ PersonnelList not refreshing when doctors hired
+ Doctors not able to be assigned
+ incorrect mods listed in Acquisition Info
+ Bug: personnelMouseAdapter referencing patientTable

v0.1.2 (2011-04-15)
+ updated MegaMek.jar
+ pilot portraits
+ unit camo
+ CamoChoiceDialog
+ close button for PersonViewDialog
+ updated build.xml
+ PortraitChoiceDialog (not fully working)
+ updated nbproject properties
+ set default campaign options to vanilla StratOps
+ campaign options reset to private variables accessed by normal methods
+ Bug: campaign does not need to be passed into unit diagnostics because it is a variable in Unit.java
+ finances are disabled by default
+ Bug: finances disabled, replacement not possible due to lack of finances
+ refresh unit view when buying units
+ refresh respective views when hiring pilots and techs
+ removed "Store Time" option (no time machines!)
+ Techs can now begin a task on one day and finish it the next if they run out of time
+ Added one version of a random name generator
    + Name Gen class
    + Random names on "hire personnel" dialogs
    + First-pass resource files for first names, last names, and name patterns.
+ Added menu items and partial implementation of Save/Load to/from XML for campaign, in parallel to binary serialization.
    + Menu entries for save to/load from XML
    + Functions for saving Campaigns and most sub-objects to XML (Entity and Mounted currently outstanding)
    + Functions for loading Campaign and most sub-objects from XML (units, personnel, tasks, teams, parts, campaign options outstanding)
+ Added beginnings of a more flexible log framework handled through MekHQApp object.
+ Change "funds" var from int to long.  MAX_INT is only 4.3 billion or so, and there are DropShips that cost 1.6 billion...
+ Changed cost of parts from int to long, plus a couple of supporting functions that used it.
+ Changed instances of "<br>" to "<br/>" for XML parser compatibility on comments and text window.
+ Changed instances of "<p>" to "<p/>" for XML parser compatibility on comments and text window.
+ Added "reCalc" function to all Units, Parts, Persons, WorkItems, and Teams.
    + Moved all calculated values in constructors into reCalc and called in constructors.
    + Added "reCalc" to XML de-serialization to catch up on missing values.
+ XML Serialization/de-serialization completed.
+ Altered NewTechTeamDialog so that it generates a new name once a tech is hired.
+ Put partial implementation of "getMonthlySalary()" on Person, as a step towards finances (using FM:Mercs(R) rules).
+ Added "Team Type" to SupportTeam for differentiation without class type comparison.
+ Re-factored MekGyro to more closely reflect actual calculations (based on gyro tonnage, not unit tonnage/walk MP).
+ Cleaned up numerous unnecessary imports.
+ Cleaned up some hanging references/unreferenced locals in code.
+ Bug 2908482: Unable to deploy any vehicles
+ Bug 3065623: Lock up when trying to do tasks
+ avoid concurrent looping problems in Campaign.RemoveAllTasksFor(Unit)
+ updated MegaMek.jar to 0.35.22
+ Bug 3262646: Report Pane doesn't auto scroll
+ Bug 3014569: Load Campaign Dialog Filter
+ updated mechfiles
+ Bug 3193405: Cannot Hire Pilots---Latest SVN
+ Bug: setCaretPosition for txtPaneReport not getting right length
+ Updating unit images to 0.35.22
+ Bug: Armor replacement on locations with no armor left 3 points unfixed
+ reversed ordering of report (new items are added to the top) to remove issue of inconsistent auto-scrolling

v0.1.1 (2009-09-29)
+ declare pilots KIA and retired
+ Bug: canon only button not filtering properly
+ report notifications for recovered units and personnel
+ report notifications for new units and personnel
+ pilot advantages and implants in NewPilotDialog
+ RFE 2843210: Save campaign with campaign name
+ canon only button in UnitSelectorDialog
+ added unit picture to UnitSelectorDialog
+ Bug: entities not being restored on load game
+ UnitSelectorDialog (for hiring new units)
+ tooltip text and button labels for Deploy Units and Retrieve Units updated
+ load forces from MUL menu item (for loading initial forces including pilots)
+ RFE 2841678: Dialogue on unsuccessful deploy
+ Clan/IS ammo limits
+ Bug: NPE when getTasksForUnit called and no units selected
+ Era
+ campaign faction option
+ campaign date option
+ campaign name option
+ Campaign Options Dialog
+ Main window title shows campaign name and date
+ GM Mode toggle button
+ Overtime toggle button
+ changed layout of master buttons panel
+ changed Personnel tab to GridBagLayout
+ changed hangar tab to GridBagLayout
+ changed layout of main panel to GridBagLayout
+ Bug 2834266: automatic recovery for wounded personnel
+ Bug: torso can be salvaged before arm
+ updated MegaMek.jar
+ Bug: `Mek CT cannot be scrapped
+ Ejected pilots read in
+ Only existing pilots are read from Load Unit dialog (use Hire Pilot to get new ones)
+ don't need R/L torso to salvage/replace R/L Leg
+ changed color and focus indicator for Info items
+ check for unit repairability and functionality on deployment and diagnosis
+ obtain replacement check
+ added detail line to TaskInfo and WorkItems
+ Bug: internal damage percentage not being set in MekLocationRepair
+ Scrap Component option enabled in Task context menu
+ improvements to Parts display
+ added restore methods for transient equipmentType field in EquipmentPart
+ campaign name
+ window name issues
+ improved task reporting
+ disallow salvaging of heat sinks integral to the engine
+ location salvage allowed only after all items salvaged or scapped; torso salvage only possible after limb salvage
+ Bug: engine salvage NPE
+ Elite failure of repair item does not automatically mutate to replacement item in case player still wants to use damaged part
+ Bug: salvaged locations not set to IArmorState.ARMOR_DESTROYED
+ smaller fonts on Info
+ scrapping component destroys part
+ refactored success and failure of tasks out of SupportTeam
+ Bug: removed comment out on parts check for target roll
+ Bug: parts re-assignment not resetting to null when no useable parts are available
+ Bug: destroying components on Elite team replacement failure
+ improvements to armor replacement and salvage
+ improved naming of various salvage, repair, and replacement items and parts
+ remove salvage work item from within repairItem#replace method
+ Bug: all ammo bins showing as needing to be replaced
+ when scrapping repairs, the component should be set to unrepairable status
+ helper functions in Unit for damaging, destroying, and repairing critical slots and associated uses
+ bug: duplicating salvage items on reload
+ added name and time to armor salvage
+ refactored actuator repairs and replacement into single repair and replace items with a type variable
+ more work on salvage/replacement compatability and diagnosis
+ salvage/repair switch in Unit context menu
+ isRepairable checks to Unit#runDiagnostic
+ updated MegaMek.jar
+ abstract salvage item
+ more parts
+ PartsTable
+ different color for replacement renderers without parts
+ elite tech failure on replacement destroys part
+ more parts and check for parts in ReplacementItem
+ Unit#canDeploy
+ start of Parts package
+ modular weapons quirk
+ fast reload quirk
+ difficult to maintain quirk mod
+ easy to maintain quirk mod
+ experimental component modifier
+ overtime work
+ Combat Loss menu item in Unit popup menu for deployed units
+ Deployed unit label text white
+ Bug 2830562: Arm Can Be Replaced, Even When Torso Is Missing
+ removed equipment destruction check from runDiagnostic (should be done from within MegaMek)
+ changed deployed unit background to dark gray
+ Bug: NPE on deploying units because of null tasks in Person
+ corrected initial date formatting (extra line)
+ WorkItem#sameAs method for determining whether a work item refers to the same component (and tons of overrides)
+ transfer skill min requirements from old tasks to new tasks when reloading units
+ reassign tasks when reloading units
+ refresh pilot when reloading units
+ load unit method now will reload entities for existing units rather than making duplicates (partial)
+ removed assignedTasks arrayList from SupportTeam (all Team assignment information is held by WorkItem)
+ added PilotPerson variable to unit
+ deployed units and personnel are not removed but rather set to a deployed status
+ set ExternalId of entities to be the same as unit id
+ updated MegaMek.jar
+ changed font size and enabled word wrapping on textTarget display
+ change "location" to "site"
+ extra time
+ rush jobs
+ location switcher added to Unit right-click menu
+ location mods
+ support team casualty mods
+ widened TaskTable
+ removed AmmoType variables from ReloadItem (because they are not serialized)
+ enabled loading of campaigns
+ enabled saving of campaigns
+ changed font and added wrapping to textTarget
+ removed unused imports
+ added some javadoc to Campaign.java
+ removed unused dialogs
+ wounded personnel will heal on their own in 15 cycles
+ make MekHQ compilable in Eclipse
+ native-looking menus for Mac OSX
+ Bug 2854866: MekWarrior with 1 hit unable to be healed by medic team
+ double-click for view of pilot personnel
+ updated mechfiles
+ GM mode options
+ improved tooltips
+ README.txt

v0.1.0 (2009-07-29)
+ Bug: some weapon repair/replacements not being diagnosed
+ no CASE repairs
+ Bug: double heat sinks not being picked up in diagnostic
+ uncrittable equipment should be skipped in diagnostic
+ updated Example.mul
+ Vee Sensor replacment item
+ Stabilizer replacement item (partial, no method in MM reset)
+ Stabilizer repair item (partial, no method in MM to rest)
+ TurreLock repair item (partial, no method in MM to reset)
+ refactored InternalRepair into MekInternalRepair and VeeInternalRepair
+ Rotor Replacement item
+ Rotor Repair item
+ Turret Replacement item
+ corrected labels
+ changed versioning
+ Bug: getting impossible rolls where they should be possible
+ populate a menu for swap ammo option in Task popup menu
+ scrap component option in Task popup menu
+ made corrections to RepairItem
+ swap ammo menu option in Unit popup menu
+ assign all tasks menu option in Unit popup menu
+ sell unit menu option in Unit popup menu
+ change pilot menu option in Unit popup menu
+ yellow color for units with tasks
+ team variable in WorkItem and associated methods
+ doctor assignment string to Person HTML report
+ red color for Personnel with unassigned tasks
+ fixed doctor/patient task assignment and updating
+ Bug: NPE on UpdateTargetText
+ target number label
+ added TextPane for reports
+ changed all icons to icons from the Open Clip Art Library
+ centralized impossible tasks checks in SupportTeam#getTargetFor
+ improvements to reporting on row labels
+ replaced DoctorList with DoctorTable
+ replaced PersonList with PersonTable
+ Renderer for TaskTable
+ abstract class ArrayTableModel
+ right-click menu for UnitTable
+ switched UnitList to UnitTable
+ MekTableModel and renderer
+ MekInfo
+ added work queue to SupportTeam.java to support user re-ordering of tasks
+ pass Team rather than TeamId into WorkItem
+ single selection of OrganizeTaskDialog table
+ fileFilters for saving and loading MULs
+ Start of OrganizeTasksDialog
+ switched to JDK6.0
+ Bug: TaskTable not being declared
+ Bug: front armor being added twice when rear armor doesn't exist
+ replaced TaskList with TaskTable
+ Calendar
+ Campaign#getTechTeams and remove medical teams from hangar team list
+ refactor SupportTeam into TechTeam and MedicalTeam
+ assignment and processing of HealPilot work items
+ HealPilot work item
+ refactor WorkItem into UnitWorkItem extending new abstract class WorkItem
+ label for ChoosePilotDialog
+ allow user to select a subset of units for deployment
+ allow pilot switching among units
+ hire new pilot dialog
+ list of personnel
+ SupportPerson class
+ PilotPerson class
+ Person class
+ Personnel tab
+ embedded main panel in tabbed pane
+ improve reporting of full ammo reloads
+ Show entity name in task report
+ Bug: NPE on single-shot ammo
+ time multipliers for reloading
+ View Unit button now working
+ tooltips on main window buttons
+ View Unit button
+ added log file
+ roll 3d6 taking two lowest on mismatched tech
+ dissallow doctors from making repairs
+ more ammo limitations
+ Include ReloadItems for all ammo bins because user may wish to swap ammo in full bins
+ Ammo Swapping
+ ReloadItem
+ AmmoBinReplacement item
+ failed Elite replacement checks reset level to Green
+ added impossibilty checks for tasks in destroyed locations
+ added check for impossible tasks
+ Replace button
+ messages about replacement/repair failure of Elite techs
+ Engine replacement item
+ Engine repair item
+ repair items failed by elite tech become replacement items
+ Heat sink replacement item
+ Heat sink repair item
+ Jump jet replacement item
+ Jump jet repair item
+ Life support repair item
+ Sensor replacement item
+ Actuator replacement items
+ Equipment replacement item
+ Equipment repair item
+ rear armor included in armor replacement diagnostic
+ Internal structure replacement items
+ Internal structure repair items
+ Actuator repair items
+ Gyro repair items
+ Life support repair items
+ Sensor repair items
+ added fix methods for GyroReplacement and GyroRepair
+ refactored Campaign#runDiagnostic into Unit#runDiagnostic
+ added Unit class as wrapper for Entity
+ added doc folder and version history
+ abstract classes RepairItem, Replacment Item, ReloadItem
+ Gyro repair and replacement
+ serialized classes
+ changed package structure

+ Fixed list selection indexing
+ mul example
+ new MegaMek.jar
+ added Game() to Entities to avoid NPEs
+ titles corrected
+ TinyXML.jar
+ lib folder
+ Initial SVN<|MERGE_RESOLUTION|>--- conflicted
+++ resolved
@@ -104,17 +104,9 @@
 + PR #5017: Display Advanced Medical Injuries in UI
 + PR #5024: Add option to show unit images in TO&E
 + PR #5025: Pin/sticky force view tab on TO&E panel
-<<<<<<< HEAD
-+ PR #5031: Fixed Refitting Units with Blank Model Name
-+ PR #5033: GUI Scaling fix
-+ PR #5034: New row highlights for Personnel Table: Gone, Absent, Fatigued
-+ FIX #5028: Random Camo Allocation Fixes
-+ PR #5036: Corrected Scenario Modifiers for HouseOfficer units
-=======
 + PR #5040: Clarify map dimensions in scenario displays
 + PR #5042: Multiple FG3 Improvements
 + PF #5043: New names cleanup and potential bugfixes
->>>>>>> 9c268b36
 
 0.50.0 (2024-09-01 2000 UTC) (THIS MARKS THE START OF JAVA 17 AS THE MINIMUM REQUIRED)
 + PR #4332: CI Updates for windows build and normalizing
