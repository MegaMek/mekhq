--- conflicted
+++ resolved
@@ -1,9 +1,5 @@
 /*
-<<<<<<< HEAD
- * Copyright (c) 2020-2025 - The MegaMek Team. All Rights Reserved.
-=======
  * Copyright (C) 2020-2025 The MegaMek Team. All Rights Reserved.
->>>>>>> 82a1b1d7
  *
  * This file is part of MekHQ.
  *
