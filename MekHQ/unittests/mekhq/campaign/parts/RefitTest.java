/*
 * Copyright (C) 2020-2025 The MegaMek Team. All Rights Reserved.
 *
 * This file is part of MekHQ.
 *
 * MekHQ is free software: you can redistribute it and/or modify
 * it under the terms of the GNU General Public License (GPL),
 * version 3 or (at your option) any later version,
 * as published by the Free Software Foundation.
 *
 * MekHQ is distributed in the hope that it will be useful,
 * but WITHOUT ANY WARRANTY; without even the implied warranty
 * of MERCHANTABILITY or FITNESS FOR A PARTICULAR PURPOSE.
 * See the GNU General Public License for more details.
 *
 * A copy of the GPL should have been included with this project;
 * if not, see <https://www.gnu.org/licenses/>.
 *
 * NOTICE: The MegaMek organization is a non-profit group of volunteers
 * creating free software for the BattleTech community.
 *
 * MechWarrior, BattleMech, `Mech and AeroTech are registered trademarks
 * of The Topps Company, Inc. All Rights Reserved.
 *
 * Catalyst Game Labs and the Catalyst Game Labs logo are trademarks of
 * InMediaRes Productions, LLC.
 */

// FIXME: WeaverThree - This entire file needs to be completely redone for the new refit system once that shakes out.

package mekhq.campaign.parts;

import static org.junit.jupiter.api.Assertions.assertEquals;
import static org.junit.jupiter.api.Assertions.assertFalse;
import static org.junit.jupiter.api.Assertions.assertNotNull;
import static org.junit.jupiter.api.Assertions.assertNull;
import static org.junit.jupiter.api.Assertions.assertTrue;
import static org.mockito.Mockito.lenient;
import static org.mockito.Mockito.mock;
import static org.mockito.Mockito.when;

import java.io.ByteArrayInputStream;
import java.io.IOException;
import java.io.PrintWriter;
import java.io.StringWriter;
import java.util.ArrayList;
import java.util.Arrays;
import java.util.List;
import java.util.Set;
import java.util.UUID;
import java.util.stream.Collectors;
import javax.xml.parsers.DocumentBuilder;
import javax.xml.parsers.ParserConfigurationException;

import megamek.Version;
import megamek.common.Board;
import megamek.common.Entity;
import megamek.common.EquipmentType;
import megamek.common.Game;
import megamek.common.Player;
import megamek.common.loaders.EntityLoadingException;
import megamek.common.options.GameOptions;
import megamek.common.options.OptionsConstants;
import mekhq.campaign.Campaign;
import mekhq.campaign.CampaignOptions;
import mekhq.campaign.Hangar;
import mekhq.campaign.Quartermaster;
import mekhq.campaign.Warehouse;
import mekhq.campaign.finances.Money;
import mekhq.campaign.market.ShoppingList;
import mekhq.campaign.parts.equipment.AmmoBin;
import mekhq.campaign.parts.equipment.EquipmentPart;
import mekhq.campaign.parts.equipment.MissingEquipmentPart;
import mekhq.campaign.personnel.Person;
import mekhq.campaign.unit.Unit;
import mekhq.campaign.unit.UnitTestUtilities;
import mekhq.utilities.MHQXMLUtility;
import org.junit.jupiter.api.BeforeAll;
import org.junit.jupiter.api.BeforeEach;
import org.junit.jupiter.api.Test;
import org.junit.jupiter.api.extension.ExtendWith;
import org.mockito.Mock;
import org.mockito.junit.jupiter.MockitoExtension;
import org.mockito.junit.jupiter.MockitoSettings;
import org.mockito.quality.Strictness;
import org.w3c.dom.Document;
import org.w3c.dom.Element;
import org.xml.sax.SAXException;

import javax.xml.parsers.DocumentBuilder;
import javax.xml.parsers.ParserConfigurationException;
import java.io.ByteArrayInputStream;
import java.io.IOException;
import java.io.PrintWriter;
import java.io.StringWriter;
import java.util.*;
import java.util.stream.Collectors;

import static org.junit.jupiter.api.Assertions.*;
import static org.mockito.Mockito.lenient;
import static org.mockito.Mockito.mock;
import static org.mockito.Mockito.when;

@ExtendWith(value = MockitoExtension.class)
public class RefitTest {
    @Mock
    private Campaign mockCampaign;

    @Mock
    private CampaignOptions mockCampaignOptions;

    @Mock
    private Game mockGame;

    @Mock
    private GameOptions mockGameOptions;

    @Mock
    private Board mockBoard;

    @Mock
    private Quartermaster mockQuartermaster;

    @Mock
    private Warehouse mockWarehouse;

    @BeforeAll
    static void before() {
        EquipmentType.initializeTypes();
    }

        @BeforeEach
        public void beforeEach() {
            lenient().when(mockCampaign.getCampaignOptions()).thenReturn(mockCampaignOptions);
            lenient().when(mockCampaignOptions.getCommonPartPriceMultiplier()).thenReturn(1d);
            lenient().when(mockCampaignOptions.getInnerSphereUnitPriceMultiplier()).thenReturn(1d);
            lenient().when(mockCampaignOptions.getInnerSpherePartPriceMultiplier()).thenReturn(1d);
            double[] usedPartMultipliers = {1.0, 1.0, 1.0, 1.0, 1.0, 1.0};
            lenient().when(mockCampaignOptions.getUsedPartPriceMultipliers()).thenReturn(usedPartMultipliers);

            lenient().when(mockCampaign.getGame()).thenReturn(mockGame);
            lenient().when(mockGame.getBoard()).thenReturn(mockBoard);
            lenient().when(mockBoard.inSpace()).thenReturn(false);
            lenient().when(mockGame.getOptions()).thenReturn(mockGameOptions);
            lenient().when(mockGameOptions.booleanOption(OptionsConstants.ADVAERORULES_SINGLE_NO_CAP))
                            .thenReturn(false);
            lenient().when(mockGameOptions.booleanOption(OptionsConstants.ADVAERORULES_STRATOPS_CAPITAL_FIGHTER))
                            .thenReturn(false);

            lenient().when(mockCampaign.getQuartermaster()).thenReturn(mockQuartermaster);

            lenient().when(mockCampaign.getWarehouse()).thenReturn(mockWarehouse);
        }

    @Test
    public void deserializationCtor() {
        Refit refit = new Refit();
        assertNotNull(refit);
    }

    @Test
    public void newRefitCtor() {
        // Create the original entity backing the unit
        Entity oldEntity  = UnitTestUtilities.getLocustLCT1V();
        Player mockPlayer = mock(Player.class);
        when(mockPlayer.getName()).thenReturn("Test Player");
        oldEntity.setOwner(mockPlayer);

        // Create the entity we're going to refit to
        Entity newEntity = UnitTestUtilities.getLocustLCT1E();

        // Create the unit which will be refit
        Unit oldUnit = new Unit(oldEntity, mockCampaign);
        oldUnit.initializeParts(false);

        // Create the Refit
        Refit refit = new Refit(oldUnit, newEntity, false, false, false);
        assertEquals(mockCampaign, refit.getCampaign());

        // Should be old parts...
        assertFalse(refit.getOldUnitParts().isEmpty());

        // ... and new parts.
        assertFalse(refit.getNewUnitParts().isEmpty());

        // ... and we'll need to buy some parts
        assertFalse(refit.getShoppingList().isEmpty());
    }

    @Test
    public void locust1Vto1ETest() {
        // Create the original entity backing the unit
        Entity oldEntity  = UnitTestUtilities.getLocustLCT1V();
        Player mockPlayer = mock(Player.class);
        when(mockPlayer.getName()).thenReturn("Test Player");
        oldEntity.setOwner(mockPlayer);

        // Create the entity we're going to refit to
        Entity newEntity = UnitTestUtilities.getLocustLCT1E();

        // Create the unit which will be refit
        Unit oldUnit = new Unit(oldEntity, mockCampaign);
        oldUnit.setId(UUID.randomUUID());
        oldUnit.initializeParts(false);

        // Create the Refit
        Refit refit = new Refit(oldUnit, newEntity, false, false, false);
        assertEquals(mockCampaign, refit.getCampaign());

        //
        // Locust 1V to 1E Class D refit steps (in no particular order):
        // 1. Remove excess Machine Gun (LA) [120 mins]
        // 2. Remove excess Machine Gun (RA) [120 mins]
        // 3. Remove Machine Gun Ammo [Full] Bin (CT) [120 mins]
        // 4. Move Medium Laser (CT) to (RA) [120 mins]
        // 5. Add Medium Laser to (LA) [120 mins]
        // 6. Add Small Laser to (RA) [120 mins]
        // 7. Add Small Laser to (LA) [120 mins]
        //
        // Everything else is the same.
        //

        // Per SO p188:
        // "This kit permits players to install a new item
        // where previously there was none..."
        assertEquals(Refit.CLASS_D, refit.getRefitClass());

        // Time?
        // + 3 removals @ 120 mins ea
        // + 1 move @ 120 mins ea
        // + 3 adds @ 120 mins ea
        // x 8*.5=4 (Class D) (CamOps)
        assertEquals((120.0 * 7.0) * 4.0, refit.getActualTime(), 0.1);

        // Cost?
        // + 1 Medium Laser @ 40,000 ea
        // + 2 Small Lasers @ 11,250 ea
        // x 1.1 (Refit Kit cost, SO p188)
        assertEquals(Money.of((40000 + 11250 + 11250) * 1.1), refit.getCost());

        // We're removing 2 machine guns and an ammo bin
        List<Part> removedParts = refit.getOldUnitParts();
        assertEquals(3, removedParts.size());
        assertEquals(2,
              removedParts.stream()
                    .filter(p -> (p instanceof EquipmentPart) && p.getName().equals("Machine Gun"))
                    .count());
        assertEquals(1,
              removedParts.stream()
                    .filter(p -> (p instanceof AmmoBin) && p.getName().equals("Machine Gun Ammo [Full] Bin"))
                    .count());

        // All of the new parts should be from the old unit
        List<Part> newParts = refit.getNewUnitParts();
        assertTrue(newParts.stream().allMatch(p -> p.getUnit().equals(oldUnit)));

        // We need to buy one Medium Laser and two Small Lasers
        List<Part> shoppingCart = refit.getShoppingList();
        assertEquals(1,
              shoppingCart.stream()
                    .filter(p -> (p instanceof MissingEquipmentPart) && p.getName().equals("Medium Laser"))
                    .count());
        assertEquals(2,
              shoppingCart.stream()
                    .filter(p -> (p instanceof MissingEquipmentPart) && p.getName().equals("Small Laser"))
                    .count());
    }

    @Test
    public void testLocust1Vto1EWriteToXml() throws ParserConfigurationException, SAXException, IOException {
        // Create the original entity backing the unit
        Entity oldEntity  = UnitTestUtilities.getLocustLCT1V();
        Player mockPlayer = mock(Player.class);
        when(mockPlayer.getName()).thenReturn("Test Player");
        oldEntity.setOwner(mockPlayer);

        // Create the entity we're going to refit to
        Entity newEntity = UnitTestUtilities.getLocustLCT1E();

        // Create the unit which will be refit
        Unit oldUnit = new Unit(oldEntity, mockCampaign);
        oldUnit.setId(UUID.randomUUID());
        oldUnit.initializeParts(false);

        // Make sure the unit parts have an ID before we serialize them
        int partId = 1;
        for (Part part : oldUnit.getParts()) {
            part.setId(partId++);
        }

        // Create the Refit
        Refit refit = new Refit(oldUnit, newEntity, false, false, false);

        // Write the Refit XML
        StringWriter sw = new StringWriter();
        PrintWriter  pw = new PrintWriter(sw);
        refit.writeToXML(pw, 0);

        // Get the Refit XML
        String xml = sw.toString();
        assertFalse(xml.isBlank());

        // Using factory get an instance of document builder
        DocumentBuilder db = MHQXMLUtility.newSafeDocumentBuilder();

        // Parse using builder to get DOM representation of the XML file
        Document xmlDoc = db.parse(new ByteArrayInputStream(xml.getBytes()));

        Element refitElt = xmlDoc.getDocumentElement();
        assertEquals("refit", refitElt.getNodeName());

        // Deserialize the refit
        Refit deserialized = Refit.generateInstanceFromXML(refitElt, new Version(), mockCampaign, oldUnit);
        assertNotNull(deserialized);

        // Spot check the values
        assertEquals(refit.getTime(), deserialized.getTime());
        assertEquals(refit.getActualTime(), deserialized.getActualTime());
        assertEquals(refit.getCost(), deserialized.getCost());
        assertEquals(refit.isSameArmorType(), deserialized.isSameArmorType());
        assertEquals(refit.hasFailedCheck(), deserialized.hasFailedCheck());
        assertEquals(refit.getRefitClass(), deserialized.getRefitClass());
        assertEquals(refit.getTimeSpent(), deserialized.getTimeSpent());
        assertEquals(refit.getTimeLeft(), deserialized.getTimeLeft());
        assertEquals(refit.isCustomJob(), deserialized.isCustomJob());
        assertEquals(refit.kitFound(), deserialized.kitFound());
        assertEquals(refit.isBeingRefurbished(), deserialized.isBeingRefurbished());
        assertEquals(refit.getTech(), deserialized.getTech());

        // Check that we got all the correct old parts in the XML
        Set<Integer> oldUnitParts = refit.getOldUnitParts().stream().map(Part::getId).collect(Collectors.toSet());
        Set<Integer> serializedOldParts = deserialized.getOldUnitParts()
                                                .stream()
                                                .map(Part::getId)
                                                .collect(Collectors.toSet());
        assertEquals(oldUnitParts, serializedOldParts);

        // Check that we got all the correct new parts in the XML
        Set<Integer> newUnitParts = refit.getNewUnitParts().stream().map(Part::getId).collect(Collectors.toSet());
        Set<Integer> serializedNewParts = deserialized.getNewUnitParts()
                                                .stream()
                                                .map(Part::getId)
                                                .collect(Collectors.toSet());
        assertEquals(newUnitParts, serializedNewParts);

        // Check that we got all the shopping list entries (by name, not amazing but
        // reasonable)
        List<String> shoppingList = refit.getShoppingList().stream().map(Part::getName).collect(Collectors.toList());
        List<String> serializedShoppingList = deserialized.getShoppingList()
                                                    .stream()
                                                    .map(Part::getName)
                                                    .collect(Collectors.toList());

        // Make sure they're the same length first...
        assertEquals(shoppingList.size(), serializedShoppingList.size());

        // ... then make sure they're the "same" by removing them one by one...
        for (String partName : shoppingList) {
            assertTrue(serializedShoppingList.remove(partName));
        }

<<<<<<< HEAD
                // Should be old parts...
                //FIXME: assertFalse(refit.getOldUnitParts().isEmpty());

                // ... and new parts.
                //FIXME: assertFalse(refit.getNewUnitParts().isEmpty());

                // ... and we'll need to buy some parts
                assertFalse(refit.getNeededList().isEmpty());
        }

        @Test
        public void locust1Vto1ETest() {
                // Create the original entity backing the unit
                Entity oldEntity = UnitTestUtilities.getLocustLCT1V();
                Player mockPlayer = mock(Player.class);
                when(mockPlayer.getName()).thenReturn("Test Player");
                oldEntity.setOwner(mockPlayer);

                // Create the entity we're going to refit to
                Entity newEntity = UnitTestUtilities.getLocustLCT1E();

                // Create the unit which will be refit
                Unit oldUnit = new Unit(oldEntity, mockCampaign);
                oldUnit.setId(UUID.randomUUID());
                oldUnit.initializeParts(false);

                // Create the Refit
                Refit refit = new Refit(oldUnit, newEntity, false, false, false);
                assertEquals(mockCampaign, refit.getCampaign());

                //
                // Locust 1V to 1E Class D refit steps (in no particular order):
                // 1. Remove excess Machine Gun (LA) [120 mins]
                // 2. Remove excess Machine Gun (RA) [120 mins]
                // 3. Remove Machine Gun Ammo [Full] Bin (CT) [120 mins]
                // 4. Move Medium Laser (CT) to (RA) [120 mins]
                // 5. Add Medium Laser to (LA) [120 mins]
                // 6. Add Small Laser to (RA) [120 mins]
                // 7. Add Small Laser to (LA) [120 mins]
                //
                // Everything else is the same.
                //

                // Per SO p188:
                // "This kit permits players to install a new item
                // where previously there was none..."
                // assertEquals(Refit.CLASS_D, refit.getRefitClass());

                // Time?
                // + 3 removals @ 120 mins ea
                // + 1 move @ 120 mins ea
                // + 3 adds @ 120 mins ea
                // x 8*.5=4 (Class D) (CamOps)
                assertEquals((120.0 * 7.0) * 4.0, refit.getActualTime(), 0.1);

                // Cost?
                // + 1 Medium Laser @ 40,000 ea
                // + 2 Small Lasers @ 11,250 ea
                // x 1.1 (Refit Kit cost, SO p188)
                assertEquals(Money.of((40000 + 11250 + 11250) * 1.1), refit.getCost());

                // FIXME: New Refit System

                // We're removing 2 machine guns and an ammo bin
                // List<Part> removedParts = refit.getOldUnitParts();
                // assertEquals(3, removedParts.size());
                // assertEquals(2, removedParts.stream()
                //                 .filter(p -> (p instanceof EquipmentPart) && p.getName().equals("Machine Gun"))
                //                 .count());
                // assertEquals(1, removedParts.stream()
                //                 .filter(p -> (p instanceof AmmoBin)
                //                                 && p.getName().equals("Machine Gun Ammo [Full] Bin"))
                //                 .count());

                // All of the new parts should be from the old unit
                // List<Part> newParts = refit.getNewUnitParts();
                // assertTrue(newParts.stream().allMatch(p -> p.getUnit().equals(oldUnit)));

                // We need to buy one Medium Laser and two Small Lasers
                // List<Part> shoppingCart = refit.getNeededList();
                // assertEquals(1, shoppingCart.stream()
                //                 .filter(p -> (p instanceof MissingEquipmentPart) && p.getName().equals("Medium Laser"))
                //                 .count());
                // assertEquals(2, shoppingCart.stream()
                //                 .filter(p -> (p instanceof MissingEquipmentPart) && p.getName().equals("Small Laser"))
                //                 .count());
        }

        @Test
        public void testLocust1Vto1EWriteToXml() throws ParserConfigurationException, SAXException, IOException {
                // Create the original entity backing the unit
                Entity oldEntity = UnitTestUtilities.getLocustLCT1V();
                Player mockPlayer = mock(Player.class);
                when(mockPlayer.getName()).thenReturn("Test Player");
                oldEntity.setOwner(mockPlayer);

                // Create the entity we're going to refit to
                Entity newEntity = UnitTestUtilities.getLocustLCT1E();

                // Create the unit which will be refit
                Unit oldUnit = new Unit(oldEntity, mockCampaign);
                oldUnit.setId(UUID.randomUUID());
                oldUnit.initializeParts(false);

                // Make sure the unit parts have an ID before we serialize them
                int partId = 1;
                for (Part part : oldUnit.getParts()) {
                        part.setId(partId++);
                }

                // Create the Refit
                Refit refit = new Refit(oldUnit, newEntity, false, false, false);

                // Write the Refit XML
                StringWriter sw = new StringWriter();
                PrintWriter pw = new PrintWriter(sw);
                refit.writeToXML(pw, 0);

                // Get the Refit XML
                String xml = sw.toString();
                assertFalse(xml.isBlank());

                // Using factory get an instance of document builder
                DocumentBuilder db = MHQXMLUtility.newSafeDocumentBuilder();

                // Parse using builder to get DOM representation of the XML file
                Document xmlDoc = db.parse(new ByteArrayInputStream(xml.getBytes()));

                Element refitElt = xmlDoc.getDocumentElement();
                assertEquals("refit", refitElt.getNodeName());

                // Deserialize the refit
                Refit deserialized = Refit.generateInstanceFromXML(refitElt, new Version(), mockCampaign, oldUnit);
                assertNotNull(deserialized);

                // Spot check the values
                assertEquals(refit.getTime(), deserialized.getTime());
                assertEquals(refit.getActualTime(), deserialized.getActualTime());
                assertEquals(refit.getCost(), deserialized.getCost());
                assertEquals(refit.isSameArmorType(), deserialized.isSameArmorType());
                assertEquals(refit.hasFailedCheck(), deserialized.hasFailedCheck());
                assertEquals(refit.getRefitClass(), deserialized.getRefitClass());
                assertEquals(refit.getTimeSpent(), deserialized.getTimeSpent());
                assertEquals(refit.getTimeLeft(), deserialized.getTimeLeft());
                assertEquals(refit.isCustomJob(), deserialized.isCustomJob());
                assertEquals(refit.kitFound(), deserialized.kitFound());
                assertEquals(refit.isBeingRefurbished(), deserialized.isBeingRefurbished());
                assertEquals(refit.getTech(), deserialized.getTech());

                // Check that we got all the correct old parts in the XML
                // Set<Integer> oldUnitParts = refit.getOldUnitParts().stream() FIXME: New System
                //                 .map(Part::getId)
                //                 .collect(Collectors.toSet());
                // Set<Integer> serializedOldParts = deserialized.getOldUnitParts().stream()
                //                 .map(Part::getId)
                //                 .collect(Collectors.toSet());
                // assertEquals(oldUnitParts, serializedOldParts);

                // Check that we got all the correct new parts in the XML
                // Set<Integer> newUnitParts = refit.getNewUnitParts().stream() FIXME: New System
                //                 .map(Part::getId)
                //                 .collect(Collectors.toSet());
                // Set<Integer> serializedNewParts = deserialized.getNewUnitParts().stream()
                //                 .map(Part::getId)
                //                 .collect(Collectors.toSet());
                // assertEquals(newUnitParts, serializedNewParts);

                // Check that we got all the shopping list entries (by name, not amazing but
                // reasonable)
                List<String> shoppingList = refit.getNeededList().stream()
                                .map(Part::getName)
                                .collect(Collectors.toList());
                List<String> serializedShoppingList = deserialized.getNeededList().stream()
                                .map(Part::getName)
                                .collect(Collectors.toList());

                // Make sure they're the same length first...
                assertEquals(shoppingList.size(), serializedShoppingList.size());

                // ... then make sure they're the "same" by removing them one by one...
                for (String partName : shoppingList) {
                        assertTrue(serializedShoppingList.remove(partName));
                }

                // ... and ensuring nothing is left.
                assertTrue(serializedShoppingList.isEmpty());

                // Do the same for their descriptions, which include the quantities...
                // List<String> shoppingListDescs = Arrays.asList(refit.getShoppingListDescription()); FIXME: New System
                // ... except the second list needs to be mutable.
                // List<String> serializedShoppingListDescs = new ArrayList<>(
                //                Arrays.asList(deserialized.getShoppingListDescription()));

                // assertEquals(shoppingListDescs.size(), serializedShoppingListDescs.size()); FIXME: New System
                // for (String desc : shoppingListDescs) {
                //         assertTrue(serializedShoppingListDescs.remove(desc));
                // }

                // assertTrue(serializedShoppingListDescs.isEmpty());
        }

        @Test
        public void javelinJVN10Nto10ATest() {
                // Create the original entity backing the unit
                Entity oldEntity = UnitTestUtilities.getJavelinJVN10N();
                Player mockPlayer = mock(Player.class);
                when(mockPlayer.getName()).thenReturn("Test Player");
                oldEntity.setOwner(mockPlayer);

                // Create the entity we're going to refit to
                Entity newEntity = UnitTestUtilities.getJavelinJVN10A();

                // Create the unit which will be refit
                Unit oldUnit = new Unit(oldEntity, mockCampaign);
                oldUnit.setId(UUID.randomUUID());
                oldUnit.initializeParts(false);

                // Create the Refit
                Refit refit = new Refit(oldUnit, newEntity, false, false, false);
                assertEquals(mockCampaign, refit.getCampaign());

                //
                // Javelin 10N to 10A Class C refit steps (in no particular order):
                // 1. Remove excess SRM 6 (LT) [120 mins]
                // 2. Remove excess SRM 6 (RT) [120 mins]
                // 3. Remove SRM 6 Ammo Bin (LT) [120 mins]
                // 4. Remove SRM 6 Ammo Bin (RT) [120 mins]
                // 5. Add LRM 15 to (RT) [120 mins]
                // 6. Add LRM 15 Ammo Bin to (RT) [120 mins]
                //
                // Everything else is the same.
                //

                // Per SO p188:
                // "A Class C kit also enables replacement of a weapon
                // or item of equipment with any other, even if it is
                // larger than the item(s) being replaced; for example,
                // replacing an ER large laser with an LRM-10 launcher
                // and ammunition."
                // assertEquals(Refit.CLASS_C, refit.getRefitClass());

                // Time?
                // + 4 removals @ 120 mins ea
                // + 2 adds @ 120 mins ea
                // x 2 (Class C)
                assertEquals((120.0 * 6.0) * 2.0, refit.getActualTime(), 0.1);

                // Cost?
                // + 1 LRM 15 @ 175,000 ea
                // + 1 ton LRM 15 Ammo @ 30,000 ea
                // x 1.1 (Refit Kit cost, SO p188)
                assertEquals(Money.of(175000.0 + 30000.0).multipliedBy(1.1), refit.getCost());

                // We're removing 2 SRM 6s and two ammo bins
                // List<Part> removedParts = refit.getOldUnitParts();
                // assertEquals(4, removedParts.size());
                // assertEquals(2, removedParts.stream()
                //                 .filter(p -> (p instanceof EquipmentPart) && p.getName().equals("SRM 6")).count());
                // assertEquals(2, removedParts.stream()
                //                 .filter(p -> (p instanceof AmmoBin) && p.getName().equals("SRM 6 Ammo Bin")).count());

                // All of the new parts should be from the old unit
                // List<Part> newParts = refit.getNewUnitParts();
                // assertTrue(newParts.stream().allMatch(p -> p.getUnit().equals(oldUnit)));

                // We need to buy one LRM 15 and one LRM 15 Ammo Bin
                List<Part> shoppingCart = refit.getNeededList();
                assertEquals(1, shoppingCart.stream()
                                .filter(p -> (p instanceof MissingEquipmentPart) && p.getName().equals("LRM 15"))
                                .count());
                assertEquals(1, shoppingCart.stream()
                                .filter(p -> (p instanceof AmmoBin) && p.getName().equals("LRM 15 Ammo Bin")).count());
        }

        @Test
        public void testJavelinJVN10Nto10AWriteToXml() throws ParserConfigurationException, SAXException, IOException {
                Person mockTech = mock(Person.class);
                UUID techId = UUID.randomUUID();
                when(mockTech.getId()).thenReturn(techId);

                // Create the original entity backing the unit
                Entity oldEntity = UnitTestUtilities.getJavelinJVN10N();
                Player mockPlayer = mock(Player.class);
                when(mockPlayer.getName()).thenReturn("Test Player");
                oldEntity.setOwner(mockPlayer);

                // Create the entity we're going to refit to
                Entity newEntity = UnitTestUtilities.getJavelinJVN10A();

                // Create the unit which will be refit
                Unit oldUnit = new Unit(oldEntity, mockCampaign);
                oldUnit.setId(UUID.randomUUID());
                oldUnit.initializeParts(false);

                // Make sure the unit parts have an ID before we serialize them
                int partId = 1;
                for (Part part : oldUnit.getParts()) {
                        part.setId(partId++);
                }

                // Create the Refit
                Refit refit = new Refit(oldUnit, newEntity, false, false, false);
                refit.setTech(mockTech);
                refit.addTimeSpent(60); // 1 hour of work!

                // Write the Refit XML
                StringWriter sw = new StringWriter();
                PrintWriter pw = new PrintWriter(sw);
                refit.writeToXML(pw, 0);

                // Get the Refit XML
                String xml = sw.toString();
                assertFalse(xml.isBlank());

                // Using factory get an instance of document builder
                DocumentBuilder db = MHQXMLUtility.newSafeDocumentBuilder();

                // Parse using builder to get DOM representation of the XML file
                Document xmlDoc = db.parse(new ByteArrayInputStream(xml.getBytes()));

                Element refitElt = xmlDoc.getDocumentElement();
                assertEquals("refit", refitElt.getNodeName());

                // Deserialize the refit
                Refit deserialized = Refit.generateInstanceFromXML(refitElt, new Version(), mockCampaign, oldUnit);
                assertNotNull(deserialized);

                // Spot check the values
                assertEquals(refit.getTime(), deserialized.getTime());
                assertEquals(refit.getActualTime(), deserialized.getActualTime());
                assertEquals(refit.getCost(), deserialized.getCost());
                assertEquals(refit.isSameArmorType(), deserialized.isSameArmorType());
                assertEquals(refit.hasFailedCheck(), deserialized.hasFailedCheck());
                assertEquals(refit.getRefitClass(), deserialized.getRefitClass());
                assertEquals(refit.getTimeSpent(), deserialized.getTimeSpent());
                assertEquals(refit.getTimeLeft(), deserialized.getTimeLeft());
                assertEquals(refit.isCustomJob(), deserialized.isCustomJob());
                assertEquals(refit.kitFound(), deserialized.kitFound());
                assertEquals(refit.isBeingRefurbished(), deserialized.isBeingRefurbished());
                assertEquals(refit.getTech().getId(), deserialized.getTech().getId());

                // Check that we got all the correct old parts in the XML
                // Set<Integer> oldUnitParts = refit.getOldUnitParts().stream()
                //                 .map(Part::getId)
                //                 .collect(Collectors.toSet());
                // Set<Integer> serializedOldParts = deserialized.getOldUnitParts().stream()
                //                 .map(Part::getId)
                //                 .collect(Collectors.toSet());
                // assertEquals(oldUnitParts, serializedOldParts);

                // Check that we got all the correct new parts in the XML
                // Set<Integer> newUnitParts = refit.getNewUnitParts().stream()
                //                 .map(Part::getId)
                //                 .collect(Collectors.toSet());
                // Set<Integer> serializedNewParts = deserialized.getNewUnitParts().stream()
                //                 .map(Part::getId)
                //                 .collect(Collectors.toSet());
                // assertEquals(newUnitParts, serializedNewParts);

                // Check that we got all the shopping list entries (by name, not amazing but
                // reasonable)
                List<String> shoppingList = refit.getNeededList().stream()
                                .map(Part::getName)
                                .collect(Collectors.toList());
                List<String> serializedShoppingList = deserialized.getNeededList().stream()
                                .map(Part::getName)
                                .collect(Collectors.toList());

                // Make sure they're the same length first...
                assertEquals(shoppingList.size(), serializedShoppingList.size());

                // ... then make sure they're the "same" by removing them one by one...
                for (String partName : shoppingList) {
                        assertTrue(serializedShoppingList.remove(partName));
                }

                // ... and ensuring nothing is left.
                assertTrue(serializedShoppingList.isEmpty());

                // Do the same for their descriptions, which include the quantities...
                // List<String> shoppingListDescs = Arrays.asList(refit.getShoppingListDescription());
                // ... except the second list needs to be mutable.
                // List<String> serializedShoppingListDescs = new ArrayList<>(
                //                 Arrays.asList(deserialized.getShoppingListDescription()));

                // assertEquals(shoppingListDescs.size(), serializedShoppingListDescs.size());
                // for (String desc : shoppingListDescs) {
                //         assertTrue(serializedShoppingListDescs.remove(desc));
                // }

                // assertTrue(serializedShoppingListDescs.isEmpty());
        }

        @Test
        public void fleaFLE4toFLE15Test() {
                // Create the original entity backing the unit
                Entity oldEntity = UnitTestUtilities.getFleaFLE4();
                Player mockPlayer = mock(Player.class);
                when(mockPlayer.getName()).thenReturn("Test Player");
                oldEntity.setOwner(mockPlayer);

                // Create the entity we're going to refit to
                Entity newEntity = UnitTestUtilities.getFleaFLE15();

                // Create the unit which will be refit
                Unit oldUnit = new Unit(oldEntity, mockCampaign);
                oldUnit.setId(UUID.randomUUID());
                oldUnit.initializeParts(false);

                // Create the Refit
                Refit refit = new Refit(oldUnit, newEntity, false, false, false);
                assertEquals(mockCampaign, refit.getCampaign());

                //
                // Flea 4 to 15 Class D refit steps (in no particular order):
                // 1. Remove excess Large Laser (RA) [120 mins]
                // 2. Move Small Laser (LA) to (LT)(R) [120 mins]
                // 3. Move Small Laser (LA) to (RT)(R) [120 mins]
                // 4. Add Medium Laser (LA) [120 mins]
                // 5. Add Medium Laser (RA) [120 mins]
                // 6. Add Machine Gun (LA) [120 mins]
                // 7. Add Machine Gun (RA) [120 mins]
                // 8. Add Machine Gun Ammo [Full] Bin to (CT) [120 mins]
                // 9. Add 16 points of armor to 10 locations (except the HD).
                // a. Add 1 point to (LA) [5 mins]
                // b. Add 1 point to (RA) [5 mins]
                // c. Add 2 points to (LT) [10 mins]
                // d. Add 2 points to (RT) [10 mins]
                // e. Add 3 points to (CT) [15 mins]
                // g. Add 1 point to (LL) [5 mins]
                // h. Add 1 point to (RL) [5 mins]
                // i. Add 2 points to (RTL) [10 mins]
                // j. Add 2 points to (RTR) [10 mins]
                // k. Add 1 point to (RTC) [5 mins]
                // 10. Switch Flamer (CT) facing to (CT)(R) [120 mins]
                //
                // Everything else is the same.
                //

                // Per SO p188:
                // "This kit permits players to install a new item
                // where previously there was none..."
                // assertEquals(Refit.CLASS_D, refit.getRefitClass());

                // Time?
                // + 1 removal @ 120 mins ea
                // + 2 moves @ 120 mins ea
                // + 1 facing change @ 120 mins ea
                // + 5 adds @ 120 mins ea
                // + 16 armor changes @ 5 mins ea
                // x 8*0.5 = 4 (Class D with kit, camops)
                assertEquals(((120.0 * 9.0) + (5.0 * 16.0)) * 4.0, refit.getActualTime(), 0.1);

                // Cost?
                // + 2 Medium Lasers @ 40,000 ea
                // + 2 Machine Guns @ 5,000 ea
                // + 1 ton Machine Gun Ammo @ 1,000 ea
                // + 1 ton Armor (Standard) @ 10,000 ea
                // x 1.1 (Refit Kit cost, SO p188)
                assertEquals(Money.of(40000.0 + 40000.0 + 5000.0 + 5000.0 + 1000.0 + 10000.0).multipliedBy(1.1),
                                refit.getCost());

                // We're removing 1 Large Laser and using existing armor in 10 locations
                // List<Part> removedParts = refit.getOldUnitParts();
                // assertEquals(11, removedParts.size());
                // assertEquals(1, removedParts.stream()
                //                 .filter(p -> (p instanceof EquipmentPart) && p.getName().equals("Large Laser"))
                //                 .count());
                // assertEquals(10, removedParts.stream().filter(p -> (p instanceof Armor)).count());

                // All of the new parts should be from the old unit
                // List<Part> newParts = refit.getNewUnitParts();
                // assertTrue(newParts.stream().allMatch(p -> p.getUnit().equals(oldUnit)));

                // We need to buy two Medium Lasers, two Machine Guns, and Machine Gun Ammo
                List<Part> shoppingCart = refit.getNeededList();
                assertEquals(2, shoppingCart.stream()
                                .filter(p -> (p instanceof MissingEquipmentPart) && p.getName().equals("Medium Laser"))
                                .count());
                assertEquals(2, shoppingCart.stream()
                                .filter(p -> (p instanceof MissingEquipmentPart) && p.getName().equals("Machine Gun"))
                                .count());
                assertEquals(1, shoppingCart.stream()
                                .filter(p -> (p instanceof AmmoBin)
                                                && p.getName().equals("Machine Gun Ammo [Full] Bin"))
                                .count());

                // We should have 16 points of standard armor on order
                assertNotNull(refit.getNewArmorSupplies());
                assertEquals(refit.getNewArmorSupplies().getType(), EquipmentType.T_ARMOR_STANDARD);
                assertEquals(16, refit.getNewArmorSupplies().getAmountNeeded());
        }

        @Test
        public void testFleaFLE4toFLE15WriteToXml() throws ParserConfigurationException, SAXException, IOException {
                Person mockTech = mock(Person.class);
                UUID techId = UUID.randomUUID();
                when(mockTech.getId()).thenReturn(techId);

                // Create the original entity backing the unit
                Entity oldEntity = UnitTestUtilities.getFleaFLE4();
                Player mockPlayer = mock(Player.class);
                when(mockPlayer.getName()).thenReturn("Test Player");
                oldEntity.setOwner(mockPlayer);

                // Create the entity we're going to refit to
                Entity newEntity = UnitTestUtilities.getFleaFLE15();

                // Create the unit which will be refit
                Unit oldUnit = new Unit(oldEntity, mockCampaign);
                oldUnit.setId(UUID.randomUUID());
                oldUnit.initializeParts(false);

                // Make sure the unit parts have an ID before we serialize them
                int partId = 1;
                for (Part part : oldUnit.getParts()) {
                        part.setId(partId++);
                }

                // Create the Refit
                Refit refit = new Refit(oldUnit, newEntity, false, false, false);
                refit.setTech(mockTech);
                refit.addTimeSpent(60); // 1 hour of work!

                // Write the Refit XML
                StringWriter sw = new StringWriter();
                PrintWriter pw = new PrintWriter(sw);
                refit.writeToXML(pw, 0);

                // Get the Refit XML
                String xml = sw.toString();
                assertFalse(xml.isBlank());

                // Using factory get an instance of document builder
                DocumentBuilder db = MHQXMLUtility.newSafeDocumentBuilder();

                // Parse using builder to get DOM representation of the XML file
                Document xmlDoc = db.parse(new ByteArrayInputStream(xml.getBytes()));

                Element refitElt = xmlDoc.getDocumentElement();
                assertEquals("refit", refitElt.getNodeName());

                // Deserialize the refit
                Refit deserialized = Refit.generateInstanceFromXML(refitElt, new Version(), mockCampaign, oldUnit);
                assertNotNull(deserialized);
                deserialized.reCalc();

                // Spot check the values
                assertEquals(refit.getTime(), deserialized.getTime());
                assertEquals(refit.getActualTime(), deserialized.getActualTime());
                assertEquals(refit.getCost(), deserialized.getCost());
                assertEquals(refit.isSameArmorType(), deserialized.isSameArmorType());
                assertEquals(refit.hasFailedCheck(), deserialized.hasFailedCheck());
                assertEquals(refit.getRefitClass(), deserialized.getRefitClass());
                assertEquals(refit.getTimeSpent(), deserialized.getTimeSpent());
                assertEquals(refit.getTimeLeft(), deserialized.getTimeLeft());
                assertEquals(refit.isCustomJob(), deserialized.isCustomJob());
                assertEquals(refit.kitFound(), deserialized.kitFound());
                assertEquals(refit.isBeingRefurbished(), deserialized.isBeingRefurbished());
                assertEquals(refit.getTech().getId(), deserialized.getTech().getId());

                // Check that we got all the correct old parts in the XML
                // Set<Integer> oldUnitParts = refit.getOldUnitParts().stream()
                //                 .map(Part::getId)
                //                 .collect(Collectors.toSet());
                // Set<Integer> serializedOldParts = deserialized.getOldUnitParts().stream()
                //                 .map(Part::getId)
                //                 .collect(Collectors.toSet());
                // assertEquals(oldUnitParts, serializedOldParts);

                // Check that we got all the correct new parts in the XML
                // Set<Integer> newUnitParts = refit.getNewUnitParts().stream()
                //                 .map(Part::getId)
                //                 .collect(Collectors.toSet());
                // Set<Integer> serializedNewParts = deserialized.getNewUnitParts().stream()
                //                 .map(Part::getId)
                //                 .collect(Collectors.toSet());
                // assertEquals(newUnitParts, serializedNewParts);

                // Check that we got all the shopping list entries (by name, not amazing but
                // reasonable)
                List<String> shoppingList = refit.getNeededList().stream()
                                .map(Part::getName)
                                .collect(Collectors.toList());
                List<String> serializedShoppingList = deserialized.getNeededList().stream()
                                .map(Part::getName)
                                .collect(Collectors.toList());

                // Make sure they're the same length first...
                assertEquals(shoppingList.size(), serializedShoppingList.size());

                // ... then make sure they're the "same" by removing them one by one...
                for (String partName : shoppingList) {
                        assertTrue(serializedShoppingList.remove(partName));
                }

                // ... and ensuring nothing is left.
                assertTrue(serializedShoppingList.isEmpty());

                // Do the same for their descriptions, which include the quantities...
                // List<String> shoppingListDescs = Arrays.asList(refit.getShoppingListDescription());
                // ... except the second list needs to be mutable.
                // List<String> serializedShoppingListDescs = new ArrayList<>(
                //                 Arrays.asList(deserialized.getShoppingListDescription()));

                // assertEquals(shoppingListDescs.size(), serializedShoppingListDescs.size());
                // for (String desc : shoppingListDescs) {
                //         assertTrue(serializedShoppingListDescs.remove(desc));
                // }

                // assertTrue(serializedShoppingListDescs.isEmpty());

                // Make sure the new armor is serialized/deserialized properly
                assertNotNull(deserialized.getNewArmorSupplies());
                assertTrue(refit.getNewArmorSupplies().isSameType(deserialized.getNewArmorSupplies()));
                assertEquals(refit.getNewArmorSupplies().getAmountNeeded(),
                                deserialized.getNewArmorSupplies().getAmountNeeded());
        }

        @Test
        @MockitoSettings(strictness = Strictness.LENIENT) // Allegedly unnecessary stubbing for the mockHanger & mockShoppingList
        public void heavyTrackedApcMgToStandard() throws EntityLoadingException, IOException {
                final Hangar mockHangar = mock(Hangar.class);
                when(mockCampaign.getHangar()).thenReturn(mockHangar);
                final ShoppingList mockShoppingList = mock(ShoppingList.class);
                when(mockCampaign.getShoppingList()).thenReturn(mockShoppingList);

                // Create the original entity backing the unit
                Entity oldEntity = UnitTestUtilities.getHeavyTrackedApcMg();
                Player mockPlayer = mock(Player.class);
                when(mockPlayer.getName()).thenReturn("Test Player");
                oldEntity.setOwner(mockPlayer);

                // Create the entity we're going to refit to
                Entity newEntity = UnitTestUtilities.getHeavyTrackedApcStandard();

                // Create the unit which will be refit
                Unit oldUnit = new Unit(oldEntity, mockCampaign);
                oldUnit.setId(UUID.randomUUID());
                oldUnit.initializeParts(false);

                // Create the Refit
                Refit refit = new Refit(oldUnit, newEntity, false, false, false);
                assertEquals(mockCampaign, refit.getCampaign());

                // We're removing 4 Machine Guns and a Full Bin of Machine Gun Ammo
                // List<Part> removedParts = refit.getOldUnitParts();
                // assertEquals(5, removedParts.size());
                // assertEquals(4, removedParts.stream()
                //                 .filter(p -> (p instanceof EquipmentPart) && p.getName().equals("Machine Gun"))
                //                 .count());
                // assertEquals(1, removedParts.stream()
                //                 .filter(p -> (p instanceof AmmoBin)
                //                                 && p.getName().equals("Machine Gun Ammo [Full] Bin"))
                //                 .count());

                // All of the new parts (except ammo bins) should be from the old unit
                // List<Part> newParts = refit.getNewUnitParts();
                // assertTrue(newParts.stream().filter(p -> !(p instanceof AmmoBin))
                //                 .allMatch(p -> p.getUnit().equals(oldUnit)));

                // We have nothing we need to buy
                List<Part> shoppingCart = refit.getNeededList();
                assertTrue(shoppingCart.isEmpty());

                // We should not have any ammo needed
                assertNull(refit.getNewArmorSupplies());

                // Begin the refit
                refit.begin();

                // Complete the refit!
                String report = refit.succeed();
                assertNotNull(report);
=======
        // ... and ensuring nothing is left.
        assertTrue(serializedShoppingList.isEmpty());

        // Do the same for their descriptions, which include the quantities...
        List<String> shoppingListDescs = Arrays.asList(refit.getShoppingListDescription());
        // ... except the second list needs to be mutable.
        List<String> serializedShoppingListDescs = new ArrayList<>(Arrays.asList(deserialized.getShoppingListDescription()));

        assertEquals(shoppingListDescs.size(), serializedShoppingListDescs.size());
        for (String desc : shoppingListDescs) {
            assertTrue(serializedShoppingListDescs.remove(desc));
        }

        assertTrue(serializedShoppingListDescs.isEmpty());
    }

    @Test
    public void javelinJVN10Nto10ATest() {
        // Create the original entity backing the unit
        Entity oldEntity  = UnitTestUtilities.getJavelinJVN10N();
        Player mockPlayer = mock(Player.class);
        when(mockPlayer.getName()).thenReturn("Test Player");
        oldEntity.setOwner(mockPlayer);

        // Create the entity we're going to refit to
        Entity newEntity = UnitTestUtilities.getJavelinJVN10A();

        // Create the unit which will be refit
        Unit oldUnit = new Unit(oldEntity, mockCampaign);
        oldUnit.setId(UUID.randomUUID());
        oldUnit.initializeParts(false);

        // Create the Refit
        Refit refit = new Refit(oldUnit, newEntity, false, false, false);
        assertEquals(mockCampaign, refit.getCampaign());

        //
        // Javelin 10N to 10A Class C refit steps (in no particular order):
        // 1. Remove excess SRM 6 (LT) [120 mins]
        // 2. Remove excess SRM 6 (RT) [120 mins]
        // 3. Remove SRM 6 Ammo Bin (LT) [120 mins]
        // 4. Remove SRM 6 Ammo Bin (RT) [120 mins]
        // 5. Add LRM 15 to (RT) [120 mins]
        // 6. Add LRM 15 Ammo Bin to (RT) [120 mins]
        //
        // Everything else is the same.
        //

        // Per SO p188:
        // "A Class C kit also enables replacement of a weapon
        // or item of equipment with any other, even if it is
        // larger than the item(s) being replaced; for example,
        // replacing an ER large laser with an LRM-10 launcher
        // and ammunition."
        assertEquals(Refit.CLASS_C, refit.getRefitClass());

        // Time?
        // + 4 removals @ 120 mins ea
        // + 2 adds @ 120 mins ea
        // x 5 (Class C)
        // / 2 - Not a custom job
        assertEquals((120.0 * 6.0) * 5.0 / 2.0, refit.getActualTime(), 0.1);

        // Cost?
        // + 1 LRM 15 @ 175,000 ea
        // + 1 ton LRM 15 Ammo @ 30,000 ea
        // x 1.1 (Refit Kit cost, SO p188)
        assertEquals(Money.of(175000.0 + 30000.0).multipliedBy(1.1), refit.getCost());

        // We're removing 2 SRM 6s and two ammo bins
        List<Part> removedParts = refit.getOldUnitParts();
        assertEquals(4, removedParts.size());
        assertEquals(2,
              removedParts.stream().filter(p -> (p instanceof EquipmentPart) && p.getName().equals("SRM 6")).count());
        assertEquals(2,
              removedParts.stream()
                    .filter(p -> (p instanceof AmmoBin) && p.getName().equals("SRM 6 Ammo Bin"))
                    .count());

        // All of the new parts should be from the old unit
        List<Part> newParts = refit.getNewUnitParts();
        assertTrue(newParts.stream().allMatch(p -> p.getUnit().equals(oldUnit)));

        // We need to buy one LRM 15 and one LRM 15 Ammo Bin
        List<Part> shoppingCart = refit.getShoppingList();
        assertEquals(1,
              shoppingCart.stream()
                    .filter(p -> (p instanceof MissingEquipmentPart) && p.getName().equals("LRM 15"))
                    .count());
        assertEquals(1,
              shoppingCart.stream()
                    .filter(p -> (p instanceof AmmoBin) && p.getName().equals("LRM 15 Ammo Bin"))
                    .count());
    }

    @Test
    public void testJavelinJVN10Nto10AWriteToXml() throws ParserConfigurationException, SAXException, IOException {
        Person mockTech = mock(Person.class);
        UUID   techId   = UUID.randomUUID();
        when(mockTech.getId()).thenReturn(techId);

        // Create the original entity backing the unit
        Entity oldEntity  = UnitTestUtilities.getJavelinJVN10N();
        Player mockPlayer = mock(Player.class);
        when(mockPlayer.getName()).thenReturn("Test Player");
        oldEntity.setOwner(mockPlayer);

        // Create the entity we're going to refit to
        Entity newEntity = UnitTestUtilities.getJavelinJVN10A();

        // Create the unit which will be refit
        Unit oldUnit = new Unit(oldEntity, mockCampaign);
        oldUnit.setId(UUID.randomUUID());
        oldUnit.initializeParts(false);

        // Make sure the unit parts have an ID before we serialize them
        int partId = 1;
        for (Part part : oldUnit.getParts()) {
            part.setId(partId++);
        }

        // Create the Refit
        Refit refit = new Refit(oldUnit, newEntity, false, false, false);
        refit.setTech(mockTech);
        refit.addTimeSpent(60); // 1 hour of work!

        // Write the Refit XML
        StringWriter sw = new StringWriter();
        PrintWriter  pw = new PrintWriter(sw);
        refit.writeToXML(pw, 0);

        // Get the Refit XML
        String xml = sw.toString();
        assertFalse(xml.isBlank());

        // Using factory get an instance of document builder
        DocumentBuilder db = MHQXMLUtility.newSafeDocumentBuilder();

        // Parse using builder to get DOM representation of the XML file
        Document xmlDoc = db.parse(new ByteArrayInputStream(xml.getBytes()));

        Element refitElt = xmlDoc.getDocumentElement();
        assertEquals("refit", refitElt.getNodeName());

        // Deserialize the refit
        Refit deserialized = Refit.generateInstanceFromXML(refitElt, new Version(), mockCampaign, oldUnit);
        assertNotNull(deserialized);

        // Spot check the values
        assertEquals(refit.getTime(), deserialized.getTime());
        assertEquals(refit.getActualTime(), deserialized.getActualTime());
        assertEquals(refit.getCost(), deserialized.getCost());
        assertEquals(refit.isSameArmorType(), deserialized.isSameArmorType());
        assertEquals(refit.hasFailedCheck(), deserialized.hasFailedCheck());
        assertEquals(refit.getRefitClass(), deserialized.getRefitClass());
        assertEquals(refit.getTimeSpent(), deserialized.getTimeSpent());
        assertEquals(refit.getTimeLeft(), deserialized.getTimeLeft());
        assertEquals(refit.isCustomJob(), deserialized.isCustomJob());
        assertEquals(refit.kitFound(), deserialized.kitFound());
        assertEquals(refit.isBeingRefurbished(), deserialized.isBeingRefurbished());
        assertEquals(refit.getTech().getId(), deserialized.getTech().getId());

        // Check that we got all the correct old parts in the XML
        Set<Integer> oldUnitParts = refit.getOldUnitParts().stream().map(Part::getId).collect(Collectors.toSet());
        Set<Integer> serializedOldParts = deserialized.getOldUnitParts()
                                                .stream()
                                                .map(Part::getId)
                                                .collect(Collectors.toSet());
        assertEquals(oldUnitParts, serializedOldParts);

        // Check that we got all the correct new parts in the XML
        Set<Integer> newUnitParts = refit.getNewUnitParts().stream().map(Part::getId).collect(Collectors.toSet());
        Set<Integer> serializedNewParts = deserialized.getNewUnitParts()
                                                .stream()
                                                .map(Part::getId)
                                                .collect(Collectors.toSet());
        assertEquals(newUnitParts, serializedNewParts);

        // Check that we got all the shopping list entries (by name, not amazing but
        // reasonable)
        List<String> shoppingList = refit.getShoppingList().stream().map(Part::getName).collect(Collectors.toList());
        List<String> serializedShoppingList = deserialized.getShoppingList()
                                                    .stream()
                                                    .map(Part::getName)
                                                    .collect(Collectors.toList());

        // Make sure they're the same length first...
        assertEquals(shoppingList.size(), serializedShoppingList.size());

        // ... then make sure they're the "same" by removing them one by one...
        for (String partName : shoppingList) {
            assertTrue(serializedShoppingList.remove(partName));
        }

        // ... and ensuring nothing is left.
        assertTrue(serializedShoppingList.isEmpty());

        // Do the same for their descriptions, which include the quantities...
        List<String> shoppingListDescs = Arrays.asList(refit.getShoppingListDescription());
        // ... except the second list needs to be mutable.
        List<String> serializedShoppingListDescs = new ArrayList<>(Arrays.asList(deserialized.getShoppingListDescription()));

        assertEquals(shoppingListDescs.size(), serializedShoppingListDescs.size());
        for (String desc : shoppingListDescs) {
            assertTrue(serializedShoppingListDescs.remove(desc));
        }

        assertTrue(serializedShoppingListDescs.isEmpty());
    }

    @Test
    public void fleaFLE4toFLE15Test() {
        // Create the original entity backing the unit
        Entity oldEntity  = UnitTestUtilities.getFleaFLE4();
        Player mockPlayer = mock(Player.class);
        when(mockPlayer.getName()).thenReturn("Test Player");
        oldEntity.setOwner(mockPlayer);

        // Create the entity we're going to refit to
        Entity newEntity = UnitTestUtilities.getFleaFLE15();

        // Create the unit which will be refit
        Unit oldUnit = new Unit(oldEntity, mockCampaign);
        oldUnit.setId(UUID.randomUUID());
        oldUnit.initializeParts(false);

        // Create the Refit
        Refit refit = new Refit(oldUnit, newEntity, false, false, false);
        assertEquals(mockCampaign, refit.getCampaign());

        //
        // Flea 4 to 15 Class D refit steps (in no particular order):
        // 1. Remove excess Large Laser (RA) [120 mins]
        // 2. Move Small Laser (LA) to (LT)(R) [120 mins]
        // 3. Move Small Laser (LA) to (RT)(R) [120 mins]
        // 4. Add Medium Laser (LA) [120 mins]
        // 5. Add Medium Laser (RA) [120 mins]
        // 6. Add Machine Gun (LA) [120 mins]
        // 7. Add Machine Gun (RA) [120 mins]
        // 8. Add Machine Gun Ammo [Full] Bin to (CT) [120 mins]
        // 9. Add 16 points of armor to 10 locations (except the HD).
        // a. Add 1 point to (LA) [5 mins]
        // b. Add 1 point to (RA) [5 mins]
        // c. Add 2 points to (LT) [10 mins]
        // d. Add 2 points to (RT) [10 mins]
        // e. Add 3 points to (CT) [15 mins]
        // g. Add 1 point to (LL) [5 mins]
        // h. Add 1 point to (RL) [5 mins]
        // i. Add 2 points to (RTL) [10 mins]
        // j. Add 2 points to (RTR) [10 mins]
        // k. Add 1 point to (RTC) [5 mins]
        // 10. Switch Flamer (CT) facing to (CT)(R) [120 mins]
        //
        // Everything else is the same.
        //

        // Per SO p188:
        // "This kit permits players to install a new item
        // where previously there was none..."
        assertEquals(Refit.CLASS_D, refit.getRefitClass());

        // Time?
        // + 1 removal @ 120 mins ea
        // + 2 moves @ 120 mins ea
        // + 1 facing change @ 120 mins ea
        // + 5 adds @ 120 mins ea
        // + 16 armor changes @ 5 mins ea
        // x 8*0.5 = 4 (Class D with kit, camops)
        assertEquals(((120.0 * 9.0) + (5.0 * 16.0)) * 4.0, refit.getActualTime(), 0.1);

        // Cost?
        // + 2 Medium Lasers @ 40,000 ea
        // + 2 Machine Guns @ 5,000 ea
        // + 1 ton Machine Gun Ammo @ 1,000 ea
        // + 1 ton Armor (Standard) @ 10,000 ea
        // x 1.1 (Refit Kit cost, SO p188)
        assertEquals(Money.of(40000.0 + 40000.0 + 5000.0 + 5000.0 + 1000.0 + 10000.0).multipliedBy(1.1),
              refit.getCost());

        // We're removing 1 Large Laser and using existing armor in 10 locations
        List<Part> removedParts = refit.getOldUnitParts();
        assertEquals(11, removedParts.size());
        assertEquals(1,
              removedParts.stream()
                    .filter(p -> (p instanceof EquipmentPart) && p.getName().equals("Large Laser"))
                    .count());
        assertEquals(10, removedParts.stream().filter(p -> (p instanceof Armor)).count());

        // All of the new parts should be from the old unit
        List<Part> newParts = refit.getNewUnitParts();
        assertTrue(newParts.stream().allMatch(p -> p.getUnit().equals(oldUnit)));

        // We need to buy two Medium Lasers, two Machine Guns, and Machine Gun Ammo
        List<Part> shoppingCart = refit.getShoppingList();
        assertEquals(2,
              shoppingCart.stream()
                    .filter(p -> (p instanceof MissingEquipmentPart) && p.getName().equals("Medium Laser"))
                    .count());
        assertEquals(2,
              shoppingCart.stream()
                    .filter(p -> (p instanceof MissingEquipmentPart) && p.getName().equals("Machine Gun"))
                    .count());
        assertEquals(1,
              shoppingCart.stream()
                    .filter(p -> (p instanceof AmmoBin) && p.getName().equals("Machine Gun Ammo [Full] Bin"))
                    .count());

        // We should have 16 points of standard armor on order
        assertNotNull(refit.getNewArmorSupplies());
        assertEquals(refit.getNewArmorSupplies().getType(), EquipmentType.T_ARMOR_STANDARD);
        assertEquals(16, refit.getNewArmorSupplies().getAmountNeeded());
    }

    @Test
    public void testFleaFLE4toFLE15WriteToXml() throws ParserConfigurationException, SAXException, IOException {
        Person mockTech = mock(Person.class);
        UUID   techId   = UUID.randomUUID();
        when(mockTech.getId()).thenReturn(techId);

        // Create the original entity backing the unit
        Entity oldEntity  = UnitTestUtilities.getFleaFLE4();
        Player mockPlayer = mock(Player.class);
        when(mockPlayer.getName()).thenReturn("Test Player");
        oldEntity.setOwner(mockPlayer);

        // Create the entity we're going to refit to
        Entity newEntity = UnitTestUtilities.getFleaFLE15();

        // Create the unit which will be refit
        Unit oldUnit = new Unit(oldEntity, mockCampaign);
        oldUnit.setId(UUID.randomUUID());
        oldUnit.initializeParts(false);

        // Make sure the unit parts have an ID before we serialize them
        int partId = 1;
        for (Part part : oldUnit.getParts()) {
            part.setId(partId++);
        }

        // Create the Refit
        Refit refit = new Refit(oldUnit, newEntity, false, false, false);
        refit.setTech(mockTech);
        refit.addTimeSpent(60); // 1 hour of work!

        // Write the Refit XML
        StringWriter sw = new StringWriter();
        PrintWriter  pw = new PrintWriter(sw);
        refit.writeToXML(pw, 0);

        // Get the Refit XML
        String xml = sw.toString();
        assertFalse(xml.isBlank());

        // Using factory get an instance of document builder
        DocumentBuilder db = MHQXMLUtility.newSafeDocumentBuilder();

        // Parse using builder to get DOM representation of the XML file
        Document xmlDoc = db.parse(new ByteArrayInputStream(xml.getBytes()));

        Element refitElt = xmlDoc.getDocumentElement();
        assertEquals("refit", refitElt.getNodeName());

        // Deserialize the refit
        Refit deserialized = Refit.generateInstanceFromXML(refitElt, new Version(), mockCampaign, oldUnit);
        assertNotNull(deserialized);
        deserialized.reCalc();

        // Spot check the values
        assertEquals(refit.getTime(), deserialized.getTime());
        assertEquals(refit.getActualTime(), deserialized.getActualTime());
        assertEquals(refit.getCost(), deserialized.getCost());
        assertEquals(refit.isSameArmorType(), deserialized.isSameArmorType());
        assertEquals(refit.hasFailedCheck(), deserialized.hasFailedCheck());
        assertEquals(refit.getRefitClass(), deserialized.getRefitClass());
        assertEquals(refit.getTimeSpent(), deserialized.getTimeSpent());
        assertEquals(refit.getTimeLeft(), deserialized.getTimeLeft());
        assertEquals(refit.isCustomJob(), deserialized.isCustomJob());
        assertEquals(refit.kitFound(), deserialized.kitFound());
        assertEquals(refit.isBeingRefurbished(), deserialized.isBeingRefurbished());
        assertEquals(refit.getTech().getId(), deserialized.getTech().getId());

        // Check that we got all the correct old parts in the XML
        Set<Integer> oldUnitParts = refit.getOldUnitParts().stream().map(Part::getId).collect(Collectors.toSet());
        Set<Integer> serializedOldParts = deserialized.getOldUnitParts()
                                                .stream()
                                                .map(Part::getId)
                                                .collect(Collectors.toSet());
        assertEquals(oldUnitParts, serializedOldParts);

        // Check that we got all the correct new parts in the XML
        Set<Integer> newUnitParts = refit.getNewUnitParts().stream().map(Part::getId).collect(Collectors.toSet());
        Set<Integer> serializedNewParts = deserialized.getNewUnitParts()
                                                .stream()
                                                .map(Part::getId)
                                                .collect(Collectors.toSet());
        assertEquals(newUnitParts, serializedNewParts);

        // Check that we got all the shopping list entries (by name, not amazing but
        // reasonable)
        List<String> shoppingList = refit.getShoppingList().stream().map(Part::getName).collect(Collectors.toList());
        List<String> serializedShoppingList = deserialized.getShoppingList()
                                                    .stream()
                                                    .map(Part::getName)
                                                    .collect(Collectors.toList());

        // Make sure they're the same length first...
        assertEquals(shoppingList.size(), serializedShoppingList.size());

        // ... then make sure they're the "same" by removing them one by one...
        for (String partName : shoppingList) {
            assertTrue(serializedShoppingList.remove(partName));
        }

        // ... and ensuring nothing is left.
        assertTrue(serializedShoppingList.isEmpty());

        // Do the same for their descriptions, which include the quantities...
        List<String> shoppingListDescs = Arrays.asList(refit.getShoppingListDescription());
        // ... except the second list needs to be mutable.
        List<String> serializedShoppingListDescs = new ArrayList<>(Arrays.asList(deserialized.getShoppingListDescription()));

        assertEquals(shoppingListDescs.size(), serializedShoppingListDescs.size());
        for (String desc : shoppingListDescs) {
            assertTrue(serializedShoppingListDescs.remove(desc));
>>>>>>> 425d45e2
        }

        assertTrue(serializedShoppingListDescs.isEmpty());

        // Make sure the new armor is serialized/deserialized properly
        assertNotNull(deserialized.getNewArmorSupplies());
        assertTrue(refit.getNewArmorSupplies().isSameType(deserialized.getNewArmorSupplies()));
        assertEquals(refit.getNewArmorSupplies().getAmountNeeded(),
              deserialized.getNewArmorSupplies().getAmountNeeded());
    }

    @Test
    @MockitoSettings(strictness = Strictness.LENIENT)
    // Allegedly unnecessary stubbing for the mockHanger & mockShoppingList
    public void heavyTrackedApcMgToStandard() throws EntityLoadingException, IOException {
        final Hangar mockHangar = mock(Hangar.class);
        when(mockCampaign.getHangar()).thenReturn(mockHangar);
        final ShoppingList mockShoppingList = mock(ShoppingList.class);
        when(mockCampaign.getShoppingList()).thenReturn(mockShoppingList);

        // Create the original entity backing the unit
        Entity oldEntity  = UnitTestUtilities.getHeavyTrackedApcMg();
        Player mockPlayer = mock(Player.class);
        when(mockPlayer.getName()).thenReturn("Test Player");
        oldEntity.setOwner(mockPlayer);

        // Create the entity we're going to refit to
        Entity newEntity = UnitTestUtilities.getHeavyTrackedApcStandard();

        // Create the unit which will be refit
        Unit oldUnit = new Unit(oldEntity, mockCampaign);
        oldUnit.setId(UUID.randomUUID());
        oldUnit.initializeParts(false);

        // Create the Refit
        Refit refit = new Refit(oldUnit, newEntity, false, false, false);
        assertEquals(mockCampaign, refit.getCampaign());

        // We're removing 4 Machine Guns and a Full Bin of Machine Gun Ammo
        List<Part> removedParts = refit.getOldUnitParts();
        assertEquals(5, removedParts.size());
        assertEquals(4,
              removedParts.stream()
                    .filter(p -> (p instanceof EquipmentPart) && p.getName().equals("Machine Gun"))
                    .count());
        assertEquals(1,
              removedParts.stream()
                    .filter(p -> (p instanceof AmmoBin) && p.getName().equals("Machine Gun Ammo [Full] Bin"))
                    .count());

        // All of the new parts (except ammo bins) should be from the old unit
        List<Part> newParts = refit.getNewUnitParts();
        assertTrue(newParts.stream().filter(p -> !(p instanceof AmmoBin)).allMatch(p -> p.getUnit().equals(oldUnit)));

        // We have nothing we need to buy
        List<Part> shoppingCart = refit.getShoppingList();
        assertTrue(shoppingCart.isEmpty());

        // We should not have any ammo needed
        assertNull(refit.getNewArmorSupplies());

        // Begin the refit
        refit.begin();

        // Complete the refit!
        String report = refit.succeed();
        assertNotNull(report);
    }

        @Test
        public void testMasakariAtoMasakariB() {
<<<<<<< HEAD
                // Create the original entity backing the unit
                Entity oldEntity = UnitTestUtilities.getMasakariWarhawkA();
                Player mockPlayer = mock(Player.class);
                when(mockPlayer.getName()).thenReturn("Test Player");
                oldEntity.setOwner(mockPlayer);

                // Create the entity we're going to refit to
                Entity newEntity = UnitTestUtilities.getMasakariWarhawkB();

                // Create the unit which will be refit
                Unit oldUnit = new Unit(oldEntity, mockCampaign);
                oldUnit.setId(UUID.randomUUID());
                oldUnit.initializeParts(false);

                // Create the Refit
                Refit refit = new Refit(oldUnit, newEntity, false, false, false);
                assertEquals(mockCampaign, refit.getCampaign());

                // Omni reconfiguration
                // assertEquals(Refit.CLASS_OMNI, refit.getRefitClass());

                // Time?
                // Omni reconfig = 120 minutes here
                assertEquals(120.0, refit.getActualTime(), 0.1);

                // Cost?
                assertEquals(Money.of(316000).multipliedBy(1.1),
                                refit.getCost());

                // We're removing 1 Large Laser and using existing armor in 10 locations
                // List<Part> removedParts = refit.getOldUnitParts();
                // assertEquals(9, removedParts.size());
                // assertEquals(2, removedParts.stream()
                //                 .filter(p -> (p instanceof EquipmentPart) && p.getName().equals("ER Large Laser"))
                //                 .count());
                // assertEquals(0, removedParts.stream().filter(p -> (p instanceof Armor)).count());

                // All of the new parts should be from the old unit
                // List<Part> newParts = refit.getNewUnitParts();
                // assertTrue(newParts.stream().allMatch(p -> p.getUnit().equals(oldUnit)));

                // We need to buy:
                // - 1 clan gauss rifle with 2 ammo bins,
                // - 3 ER medium lasers,
                // - 1 ER small laser,
                // - 2 SRM-6 launchers sharing 5 Narc-capable ammo bins,
                // - 1 NARC launcher with 1 ton of pods
                List<Part> shoppingCart = refit.getNeededList();
                assertEquals(1, shoppingCart.stream()
                                .filter(p -> (p instanceof MissingEquipmentPart) && p.getName().equals("Gauss Rifle"))
                                .count());
                assertEquals(2, shoppingCart.stream()
                                .filter(p -> (p instanceof AmmoBin)
                                                && p.getName().equals("Gauss Rifle Ammo [Clan] Bin"))
                                .count());
                assertEquals(3, shoppingCart.stream()
                                .filter(p -> (p instanceof MissingEquipmentPart)
                                                && p.getName().equals("ER Medium Laser"))
                                .count());
                assertEquals(1, shoppingCart.stream()
                                .filter(p -> (p instanceof MissingEquipmentPart)
                                                && p.getName().equals("ER Small Laser"))
                                .count());
                assertEquals(2, shoppingCart.stream()
                                .filter(p -> (p instanceof MissingEquipmentPart) && p.getName().equals("SRM 6"))
                                .count());
                assertEquals(5, shoppingCart.stream()
                                .filter(p -> (p instanceof AmmoBin)
                                                && p.getName().equals("SRM 6 (Clan) Narc-capable Ammo Bin"))
                                .count());
                assertEquals(1, shoppingCart.stream()
                                .filter(p -> (p instanceof MissingEquipmentPart) && p.getName().equals("Narc"))
                                .count());
                assertEquals(1, shoppingCart.stream()
                                .filter(p -> (p instanceof AmmoBin) && p.getName().equals("Narc Pods Bin"))
                                .count());

                // We should have 0 points of standard armor on order
                assertNull(refit.getNewArmorSupplies());
=======
            // Create the original entity backing the unit
            Entity oldEntity = UnitTestUtilities.getMasakariWarhawkA();
            Player mockPlayer = mock(Player.class);
            when(mockPlayer.getName()).thenReturn("Test Player");
            oldEntity.setOwner(mockPlayer);

            // Create the entity we're going to refit to
            Entity newEntity = UnitTestUtilities.getMasakariWarhawkB();

            // Create the unit which will be refit
            Unit oldUnit = new Unit(oldEntity, mockCampaign);
            oldUnit.setId(UUID.randomUUID());
            oldUnit.initializeParts(false);

            // Create the Refit
            Refit refit = new Refit(oldUnit, newEntity, false, false, false);
            assertEquals(mockCampaign, refit.getCampaign());

            // Omni reconfiguration
            assertEquals(Refit.CLASS_OMNI, refit.getRefitClass());

            // Time?
            // Omni reconfig = 120 minutes here
            assertEquals(120.0, refit.getActualTime(), 0.1);

            // Cost?
            assertEquals(Money.of(316000).multipliedBy(1.1),
                            refit.getCost());

            // We're removing 1 Large Laser and using existing armor in 10 locations
            List<Part> removedParts = refit.getOldUnitParts();
            assertEquals(9, removedParts.size());
            assertEquals(2, removedParts.stream()
                            .filter(p -> (p instanceof EquipmentPart) && p.getName().equals("ER Large Laser"))
                            .count());
            assertEquals(0, removedParts.stream().filter(p -> (p instanceof Armor)).count());

            // All of the new parts should be from the old unit
            List<Part> newParts = refit.getNewUnitParts();
            assertTrue(newParts.stream().allMatch(p -> p.getUnit().equals(oldUnit)));

            // We need to buy:
            // - 1 clan gauss rifle with 2 ammo bins,
            // - 3 ER medium lasers,
            // - 1 ER small laser,
            // - 2 SRM-6 launchers sharing 5 Narc-capable ammo bins,
            // - 1 NARC launcher with 1 ton of pods
            List<Part> shoppingCart = refit.getShoppingList();
            assertEquals(1, shoppingCart.stream()
                            .filter(p -> (p instanceof MissingEquipmentPart) && p.getName().equals("Gauss Rifle"))
                            .count());
            assertEquals(2, shoppingCart.stream()
                            .filter(p -> (p instanceof AmmoBin)
                                            && p.getName().equals("Gauss Rifle Ammo [Clan] Bin"))
                            .count());
            assertEquals(3, shoppingCart.stream()
                            .filter(p -> (p instanceof MissingEquipmentPart)
                                            && p.getName().equals("ER Medium Laser"))
                            .count());
            assertEquals(1, shoppingCart.stream()
                            .filter(p -> (p instanceof MissingEquipmentPart)
                                            && p.getName().equals("ER Small Laser"))
                            .count());
            assertEquals(2, shoppingCart.stream()
                            .filter(p -> (p instanceof MissingEquipmentPart) && p.getName().equals("SRM 6"))
                            .count());
            assertEquals(5, shoppingCart.stream()
                            .filter(p -> (p instanceof AmmoBin)
                                            && p.getName().equals("SRM 6 (Clan) Narc-capable Ammo Bin"))
                            .count());
            assertEquals(1, shoppingCart.stream()
                            .filter(p -> (p instanceof MissingEquipmentPart) && p.getName().equals("Narc"))
                            .count());
            assertEquals(1, shoppingCart.stream()
                            .filter(p -> (p instanceof AmmoBin) && p.getName().equals("Narc Pods Bin"))
                            .count());

            // We should have 0 points of standard armor on order
            assertNull(refit.getNewArmorSupplies());
>>>>>>> 425d45e2
        }
}<|MERGE_RESOLUTION|>--- conflicted
+++ resolved
@@ -359,682 +359,6 @@
             assertTrue(serializedShoppingList.remove(partName));
         }
 
-<<<<<<< HEAD
-                // Should be old parts...
-                //FIXME: assertFalse(refit.getOldUnitParts().isEmpty());
-
-                // ... and new parts.
-                //FIXME: assertFalse(refit.getNewUnitParts().isEmpty());
-
-                // ... and we'll need to buy some parts
-                assertFalse(refit.getNeededList().isEmpty());
-        }
-
-        @Test
-        public void locust1Vto1ETest() {
-                // Create the original entity backing the unit
-                Entity oldEntity = UnitTestUtilities.getLocustLCT1V();
-                Player mockPlayer = mock(Player.class);
-                when(mockPlayer.getName()).thenReturn("Test Player");
-                oldEntity.setOwner(mockPlayer);
-
-                // Create the entity we're going to refit to
-                Entity newEntity = UnitTestUtilities.getLocustLCT1E();
-
-                // Create the unit which will be refit
-                Unit oldUnit = new Unit(oldEntity, mockCampaign);
-                oldUnit.setId(UUID.randomUUID());
-                oldUnit.initializeParts(false);
-
-                // Create the Refit
-                Refit refit = new Refit(oldUnit, newEntity, false, false, false);
-                assertEquals(mockCampaign, refit.getCampaign());
-
-                //
-                // Locust 1V to 1E Class D refit steps (in no particular order):
-                // 1. Remove excess Machine Gun (LA) [120 mins]
-                // 2. Remove excess Machine Gun (RA) [120 mins]
-                // 3. Remove Machine Gun Ammo [Full] Bin (CT) [120 mins]
-                // 4. Move Medium Laser (CT) to (RA) [120 mins]
-                // 5. Add Medium Laser to (LA) [120 mins]
-                // 6. Add Small Laser to (RA) [120 mins]
-                // 7. Add Small Laser to (LA) [120 mins]
-                //
-                // Everything else is the same.
-                //
-
-                // Per SO p188:
-                // "This kit permits players to install a new item
-                // where previously there was none..."
-                // assertEquals(Refit.CLASS_D, refit.getRefitClass());
-
-                // Time?
-                // + 3 removals @ 120 mins ea
-                // + 1 move @ 120 mins ea
-                // + 3 adds @ 120 mins ea
-                // x 8*.5=4 (Class D) (CamOps)
-                assertEquals((120.0 * 7.0) * 4.0, refit.getActualTime(), 0.1);
-
-                // Cost?
-                // + 1 Medium Laser @ 40,000 ea
-                // + 2 Small Lasers @ 11,250 ea
-                // x 1.1 (Refit Kit cost, SO p188)
-                assertEquals(Money.of((40000 + 11250 + 11250) * 1.1), refit.getCost());
-
-                // FIXME: New Refit System
-
-                // We're removing 2 machine guns and an ammo bin
-                // List<Part> removedParts = refit.getOldUnitParts();
-                // assertEquals(3, removedParts.size());
-                // assertEquals(2, removedParts.stream()
-                //                 .filter(p -> (p instanceof EquipmentPart) && p.getName().equals("Machine Gun"))
-                //                 .count());
-                // assertEquals(1, removedParts.stream()
-                //                 .filter(p -> (p instanceof AmmoBin)
-                //                                 && p.getName().equals("Machine Gun Ammo [Full] Bin"))
-                //                 .count());
-
-                // All of the new parts should be from the old unit
-                // List<Part> newParts = refit.getNewUnitParts();
-                // assertTrue(newParts.stream().allMatch(p -> p.getUnit().equals(oldUnit)));
-
-                // We need to buy one Medium Laser and two Small Lasers
-                // List<Part> shoppingCart = refit.getNeededList();
-                // assertEquals(1, shoppingCart.stream()
-                //                 .filter(p -> (p instanceof MissingEquipmentPart) && p.getName().equals("Medium Laser"))
-                //                 .count());
-                // assertEquals(2, shoppingCart.stream()
-                //                 .filter(p -> (p instanceof MissingEquipmentPart) && p.getName().equals("Small Laser"))
-                //                 .count());
-        }
-
-        @Test
-        public void testLocust1Vto1EWriteToXml() throws ParserConfigurationException, SAXException, IOException {
-                // Create the original entity backing the unit
-                Entity oldEntity = UnitTestUtilities.getLocustLCT1V();
-                Player mockPlayer = mock(Player.class);
-                when(mockPlayer.getName()).thenReturn("Test Player");
-                oldEntity.setOwner(mockPlayer);
-
-                // Create the entity we're going to refit to
-                Entity newEntity = UnitTestUtilities.getLocustLCT1E();
-
-                // Create the unit which will be refit
-                Unit oldUnit = new Unit(oldEntity, mockCampaign);
-                oldUnit.setId(UUID.randomUUID());
-                oldUnit.initializeParts(false);
-
-                // Make sure the unit parts have an ID before we serialize them
-                int partId = 1;
-                for (Part part : oldUnit.getParts()) {
-                        part.setId(partId++);
-                }
-
-                // Create the Refit
-                Refit refit = new Refit(oldUnit, newEntity, false, false, false);
-
-                // Write the Refit XML
-                StringWriter sw = new StringWriter();
-                PrintWriter pw = new PrintWriter(sw);
-                refit.writeToXML(pw, 0);
-
-                // Get the Refit XML
-                String xml = sw.toString();
-                assertFalse(xml.isBlank());
-
-                // Using factory get an instance of document builder
-                DocumentBuilder db = MHQXMLUtility.newSafeDocumentBuilder();
-
-                // Parse using builder to get DOM representation of the XML file
-                Document xmlDoc = db.parse(new ByteArrayInputStream(xml.getBytes()));
-
-                Element refitElt = xmlDoc.getDocumentElement();
-                assertEquals("refit", refitElt.getNodeName());
-
-                // Deserialize the refit
-                Refit deserialized = Refit.generateInstanceFromXML(refitElt, new Version(), mockCampaign, oldUnit);
-                assertNotNull(deserialized);
-
-                // Spot check the values
-                assertEquals(refit.getTime(), deserialized.getTime());
-                assertEquals(refit.getActualTime(), deserialized.getActualTime());
-                assertEquals(refit.getCost(), deserialized.getCost());
-                assertEquals(refit.isSameArmorType(), deserialized.isSameArmorType());
-                assertEquals(refit.hasFailedCheck(), deserialized.hasFailedCheck());
-                assertEquals(refit.getRefitClass(), deserialized.getRefitClass());
-                assertEquals(refit.getTimeSpent(), deserialized.getTimeSpent());
-                assertEquals(refit.getTimeLeft(), deserialized.getTimeLeft());
-                assertEquals(refit.isCustomJob(), deserialized.isCustomJob());
-                assertEquals(refit.kitFound(), deserialized.kitFound());
-                assertEquals(refit.isBeingRefurbished(), deserialized.isBeingRefurbished());
-                assertEquals(refit.getTech(), deserialized.getTech());
-
-                // Check that we got all the correct old parts in the XML
-                // Set<Integer> oldUnitParts = refit.getOldUnitParts().stream() FIXME: New System
-                //                 .map(Part::getId)
-                //                 .collect(Collectors.toSet());
-                // Set<Integer> serializedOldParts = deserialized.getOldUnitParts().stream()
-                //                 .map(Part::getId)
-                //                 .collect(Collectors.toSet());
-                // assertEquals(oldUnitParts, serializedOldParts);
-
-                // Check that we got all the correct new parts in the XML
-                // Set<Integer> newUnitParts = refit.getNewUnitParts().stream() FIXME: New System
-                //                 .map(Part::getId)
-                //                 .collect(Collectors.toSet());
-                // Set<Integer> serializedNewParts = deserialized.getNewUnitParts().stream()
-                //                 .map(Part::getId)
-                //                 .collect(Collectors.toSet());
-                // assertEquals(newUnitParts, serializedNewParts);
-
-                // Check that we got all the shopping list entries (by name, not amazing but
-                // reasonable)
-                List<String> shoppingList = refit.getNeededList().stream()
-                                .map(Part::getName)
-                                .collect(Collectors.toList());
-                List<String> serializedShoppingList = deserialized.getNeededList().stream()
-                                .map(Part::getName)
-                                .collect(Collectors.toList());
-
-                // Make sure they're the same length first...
-                assertEquals(shoppingList.size(), serializedShoppingList.size());
-
-                // ... then make sure they're the "same" by removing them one by one...
-                for (String partName : shoppingList) {
-                        assertTrue(serializedShoppingList.remove(partName));
-                }
-
-                // ... and ensuring nothing is left.
-                assertTrue(serializedShoppingList.isEmpty());
-
-                // Do the same for their descriptions, which include the quantities...
-                // List<String> shoppingListDescs = Arrays.asList(refit.getShoppingListDescription()); FIXME: New System
-                // ... except the second list needs to be mutable.
-                // List<String> serializedShoppingListDescs = new ArrayList<>(
-                //                Arrays.asList(deserialized.getShoppingListDescription()));
-
-                // assertEquals(shoppingListDescs.size(), serializedShoppingListDescs.size()); FIXME: New System
-                // for (String desc : shoppingListDescs) {
-                //         assertTrue(serializedShoppingListDescs.remove(desc));
-                // }
-
-                // assertTrue(serializedShoppingListDescs.isEmpty());
-        }
-
-        @Test
-        public void javelinJVN10Nto10ATest() {
-                // Create the original entity backing the unit
-                Entity oldEntity = UnitTestUtilities.getJavelinJVN10N();
-                Player mockPlayer = mock(Player.class);
-                when(mockPlayer.getName()).thenReturn("Test Player");
-                oldEntity.setOwner(mockPlayer);
-
-                // Create the entity we're going to refit to
-                Entity newEntity = UnitTestUtilities.getJavelinJVN10A();
-
-                // Create the unit which will be refit
-                Unit oldUnit = new Unit(oldEntity, mockCampaign);
-                oldUnit.setId(UUID.randomUUID());
-                oldUnit.initializeParts(false);
-
-                // Create the Refit
-                Refit refit = new Refit(oldUnit, newEntity, false, false, false);
-                assertEquals(mockCampaign, refit.getCampaign());
-
-                //
-                // Javelin 10N to 10A Class C refit steps (in no particular order):
-                // 1. Remove excess SRM 6 (LT) [120 mins]
-                // 2. Remove excess SRM 6 (RT) [120 mins]
-                // 3. Remove SRM 6 Ammo Bin (LT) [120 mins]
-                // 4. Remove SRM 6 Ammo Bin (RT) [120 mins]
-                // 5. Add LRM 15 to (RT) [120 mins]
-                // 6. Add LRM 15 Ammo Bin to (RT) [120 mins]
-                //
-                // Everything else is the same.
-                //
-
-                // Per SO p188:
-                // "A Class C kit also enables replacement of a weapon
-                // or item of equipment with any other, even if it is
-                // larger than the item(s) being replaced; for example,
-                // replacing an ER large laser with an LRM-10 launcher
-                // and ammunition."
-                // assertEquals(Refit.CLASS_C, refit.getRefitClass());
-
-                // Time?
-                // + 4 removals @ 120 mins ea
-                // + 2 adds @ 120 mins ea
-                // x 2 (Class C)
-                assertEquals((120.0 * 6.0) * 2.0, refit.getActualTime(), 0.1);
-
-                // Cost?
-                // + 1 LRM 15 @ 175,000 ea
-                // + 1 ton LRM 15 Ammo @ 30,000 ea
-                // x 1.1 (Refit Kit cost, SO p188)
-                assertEquals(Money.of(175000.0 + 30000.0).multipliedBy(1.1), refit.getCost());
-
-                // We're removing 2 SRM 6s and two ammo bins
-                // List<Part> removedParts = refit.getOldUnitParts();
-                // assertEquals(4, removedParts.size());
-                // assertEquals(2, removedParts.stream()
-                //                 .filter(p -> (p instanceof EquipmentPart) && p.getName().equals("SRM 6")).count());
-                // assertEquals(2, removedParts.stream()
-                //                 .filter(p -> (p instanceof AmmoBin) && p.getName().equals("SRM 6 Ammo Bin")).count());
-
-                // All of the new parts should be from the old unit
-                // List<Part> newParts = refit.getNewUnitParts();
-                // assertTrue(newParts.stream().allMatch(p -> p.getUnit().equals(oldUnit)));
-
-                // We need to buy one LRM 15 and one LRM 15 Ammo Bin
-                List<Part> shoppingCart = refit.getNeededList();
-                assertEquals(1, shoppingCart.stream()
-                                .filter(p -> (p instanceof MissingEquipmentPart) && p.getName().equals("LRM 15"))
-                                .count());
-                assertEquals(1, shoppingCart.stream()
-                                .filter(p -> (p instanceof AmmoBin) && p.getName().equals("LRM 15 Ammo Bin")).count());
-        }
-
-        @Test
-        public void testJavelinJVN10Nto10AWriteToXml() throws ParserConfigurationException, SAXException, IOException {
-                Person mockTech = mock(Person.class);
-                UUID techId = UUID.randomUUID();
-                when(mockTech.getId()).thenReturn(techId);
-
-                // Create the original entity backing the unit
-                Entity oldEntity = UnitTestUtilities.getJavelinJVN10N();
-                Player mockPlayer = mock(Player.class);
-                when(mockPlayer.getName()).thenReturn("Test Player");
-                oldEntity.setOwner(mockPlayer);
-
-                // Create the entity we're going to refit to
-                Entity newEntity = UnitTestUtilities.getJavelinJVN10A();
-
-                // Create the unit which will be refit
-                Unit oldUnit = new Unit(oldEntity, mockCampaign);
-                oldUnit.setId(UUID.randomUUID());
-                oldUnit.initializeParts(false);
-
-                // Make sure the unit parts have an ID before we serialize them
-                int partId = 1;
-                for (Part part : oldUnit.getParts()) {
-                        part.setId(partId++);
-                }
-
-                // Create the Refit
-                Refit refit = new Refit(oldUnit, newEntity, false, false, false);
-                refit.setTech(mockTech);
-                refit.addTimeSpent(60); // 1 hour of work!
-
-                // Write the Refit XML
-                StringWriter sw = new StringWriter();
-                PrintWriter pw = new PrintWriter(sw);
-                refit.writeToXML(pw, 0);
-
-                // Get the Refit XML
-                String xml = sw.toString();
-                assertFalse(xml.isBlank());
-
-                // Using factory get an instance of document builder
-                DocumentBuilder db = MHQXMLUtility.newSafeDocumentBuilder();
-
-                // Parse using builder to get DOM representation of the XML file
-                Document xmlDoc = db.parse(new ByteArrayInputStream(xml.getBytes()));
-
-                Element refitElt = xmlDoc.getDocumentElement();
-                assertEquals("refit", refitElt.getNodeName());
-
-                // Deserialize the refit
-                Refit deserialized = Refit.generateInstanceFromXML(refitElt, new Version(), mockCampaign, oldUnit);
-                assertNotNull(deserialized);
-
-                // Spot check the values
-                assertEquals(refit.getTime(), deserialized.getTime());
-                assertEquals(refit.getActualTime(), deserialized.getActualTime());
-                assertEquals(refit.getCost(), deserialized.getCost());
-                assertEquals(refit.isSameArmorType(), deserialized.isSameArmorType());
-                assertEquals(refit.hasFailedCheck(), deserialized.hasFailedCheck());
-                assertEquals(refit.getRefitClass(), deserialized.getRefitClass());
-                assertEquals(refit.getTimeSpent(), deserialized.getTimeSpent());
-                assertEquals(refit.getTimeLeft(), deserialized.getTimeLeft());
-                assertEquals(refit.isCustomJob(), deserialized.isCustomJob());
-                assertEquals(refit.kitFound(), deserialized.kitFound());
-                assertEquals(refit.isBeingRefurbished(), deserialized.isBeingRefurbished());
-                assertEquals(refit.getTech().getId(), deserialized.getTech().getId());
-
-                // Check that we got all the correct old parts in the XML
-                // Set<Integer> oldUnitParts = refit.getOldUnitParts().stream()
-                //                 .map(Part::getId)
-                //                 .collect(Collectors.toSet());
-                // Set<Integer> serializedOldParts = deserialized.getOldUnitParts().stream()
-                //                 .map(Part::getId)
-                //                 .collect(Collectors.toSet());
-                // assertEquals(oldUnitParts, serializedOldParts);
-
-                // Check that we got all the correct new parts in the XML
-                // Set<Integer> newUnitParts = refit.getNewUnitParts().stream()
-                //                 .map(Part::getId)
-                //                 .collect(Collectors.toSet());
-                // Set<Integer> serializedNewParts = deserialized.getNewUnitParts().stream()
-                //                 .map(Part::getId)
-                //                 .collect(Collectors.toSet());
-                // assertEquals(newUnitParts, serializedNewParts);
-
-                // Check that we got all the shopping list entries (by name, not amazing but
-                // reasonable)
-                List<String> shoppingList = refit.getNeededList().stream()
-                                .map(Part::getName)
-                                .collect(Collectors.toList());
-                List<String> serializedShoppingList = deserialized.getNeededList().stream()
-                                .map(Part::getName)
-                                .collect(Collectors.toList());
-
-                // Make sure they're the same length first...
-                assertEquals(shoppingList.size(), serializedShoppingList.size());
-
-                // ... then make sure they're the "same" by removing them one by one...
-                for (String partName : shoppingList) {
-                        assertTrue(serializedShoppingList.remove(partName));
-                }
-
-                // ... and ensuring nothing is left.
-                assertTrue(serializedShoppingList.isEmpty());
-
-                // Do the same for their descriptions, which include the quantities...
-                // List<String> shoppingListDescs = Arrays.asList(refit.getShoppingListDescription());
-                // ... except the second list needs to be mutable.
-                // List<String> serializedShoppingListDescs = new ArrayList<>(
-                //                 Arrays.asList(deserialized.getShoppingListDescription()));
-
-                // assertEquals(shoppingListDescs.size(), serializedShoppingListDescs.size());
-                // for (String desc : shoppingListDescs) {
-                //         assertTrue(serializedShoppingListDescs.remove(desc));
-                // }
-
-                // assertTrue(serializedShoppingListDescs.isEmpty());
-        }
-
-        @Test
-        public void fleaFLE4toFLE15Test() {
-                // Create the original entity backing the unit
-                Entity oldEntity = UnitTestUtilities.getFleaFLE4();
-                Player mockPlayer = mock(Player.class);
-                when(mockPlayer.getName()).thenReturn("Test Player");
-                oldEntity.setOwner(mockPlayer);
-
-                // Create the entity we're going to refit to
-                Entity newEntity = UnitTestUtilities.getFleaFLE15();
-
-                // Create the unit which will be refit
-                Unit oldUnit = new Unit(oldEntity, mockCampaign);
-                oldUnit.setId(UUID.randomUUID());
-                oldUnit.initializeParts(false);
-
-                // Create the Refit
-                Refit refit = new Refit(oldUnit, newEntity, false, false, false);
-                assertEquals(mockCampaign, refit.getCampaign());
-
-                //
-                // Flea 4 to 15 Class D refit steps (in no particular order):
-                // 1. Remove excess Large Laser (RA) [120 mins]
-                // 2. Move Small Laser (LA) to (LT)(R) [120 mins]
-                // 3. Move Small Laser (LA) to (RT)(R) [120 mins]
-                // 4. Add Medium Laser (LA) [120 mins]
-                // 5. Add Medium Laser (RA) [120 mins]
-                // 6. Add Machine Gun (LA) [120 mins]
-                // 7. Add Machine Gun (RA) [120 mins]
-                // 8. Add Machine Gun Ammo [Full] Bin to (CT) [120 mins]
-                // 9. Add 16 points of armor to 10 locations (except the HD).
-                // a. Add 1 point to (LA) [5 mins]
-                // b. Add 1 point to (RA) [5 mins]
-                // c. Add 2 points to (LT) [10 mins]
-                // d. Add 2 points to (RT) [10 mins]
-                // e. Add 3 points to (CT) [15 mins]
-                // g. Add 1 point to (LL) [5 mins]
-                // h. Add 1 point to (RL) [5 mins]
-                // i. Add 2 points to (RTL) [10 mins]
-                // j. Add 2 points to (RTR) [10 mins]
-                // k. Add 1 point to (RTC) [5 mins]
-                // 10. Switch Flamer (CT) facing to (CT)(R) [120 mins]
-                //
-                // Everything else is the same.
-                //
-
-                // Per SO p188:
-                // "This kit permits players to install a new item
-                // where previously there was none..."
-                // assertEquals(Refit.CLASS_D, refit.getRefitClass());
-
-                // Time?
-                // + 1 removal @ 120 mins ea
-                // + 2 moves @ 120 mins ea
-                // + 1 facing change @ 120 mins ea
-                // + 5 adds @ 120 mins ea
-                // + 16 armor changes @ 5 mins ea
-                // x 8*0.5 = 4 (Class D with kit, camops)
-                assertEquals(((120.0 * 9.0) + (5.0 * 16.0)) * 4.0, refit.getActualTime(), 0.1);
-
-                // Cost?
-                // + 2 Medium Lasers @ 40,000 ea
-                // + 2 Machine Guns @ 5,000 ea
-                // + 1 ton Machine Gun Ammo @ 1,000 ea
-                // + 1 ton Armor (Standard) @ 10,000 ea
-                // x 1.1 (Refit Kit cost, SO p188)
-                assertEquals(Money.of(40000.0 + 40000.0 + 5000.0 + 5000.0 + 1000.0 + 10000.0).multipliedBy(1.1),
-                                refit.getCost());
-
-                // We're removing 1 Large Laser and using existing armor in 10 locations
-                // List<Part> removedParts = refit.getOldUnitParts();
-                // assertEquals(11, removedParts.size());
-                // assertEquals(1, removedParts.stream()
-                //                 .filter(p -> (p instanceof EquipmentPart) && p.getName().equals("Large Laser"))
-                //                 .count());
-                // assertEquals(10, removedParts.stream().filter(p -> (p instanceof Armor)).count());
-
-                // All of the new parts should be from the old unit
-                // List<Part> newParts = refit.getNewUnitParts();
-                // assertTrue(newParts.stream().allMatch(p -> p.getUnit().equals(oldUnit)));
-
-                // We need to buy two Medium Lasers, two Machine Guns, and Machine Gun Ammo
-                List<Part> shoppingCart = refit.getNeededList();
-                assertEquals(2, shoppingCart.stream()
-                                .filter(p -> (p instanceof MissingEquipmentPart) && p.getName().equals("Medium Laser"))
-                                .count());
-                assertEquals(2, shoppingCart.stream()
-                                .filter(p -> (p instanceof MissingEquipmentPart) && p.getName().equals("Machine Gun"))
-                                .count());
-                assertEquals(1, shoppingCart.stream()
-                                .filter(p -> (p instanceof AmmoBin)
-                                                && p.getName().equals("Machine Gun Ammo [Full] Bin"))
-                                .count());
-
-                // We should have 16 points of standard armor on order
-                assertNotNull(refit.getNewArmorSupplies());
-                assertEquals(refit.getNewArmorSupplies().getType(), EquipmentType.T_ARMOR_STANDARD);
-                assertEquals(16, refit.getNewArmorSupplies().getAmountNeeded());
-        }
-
-        @Test
-        public void testFleaFLE4toFLE15WriteToXml() throws ParserConfigurationException, SAXException, IOException {
-                Person mockTech = mock(Person.class);
-                UUID techId = UUID.randomUUID();
-                when(mockTech.getId()).thenReturn(techId);
-
-                // Create the original entity backing the unit
-                Entity oldEntity = UnitTestUtilities.getFleaFLE4();
-                Player mockPlayer = mock(Player.class);
-                when(mockPlayer.getName()).thenReturn("Test Player");
-                oldEntity.setOwner(mockPlayer);
-
-                // Create the entity we're going to refit to
-                Entity newEntity = UnitTestUtilities.getFleaFLE15();
-
-                // Create the unit which will be refit
-                Unit oldUnit = new Unit(oldEntity, mockCampaign);
-                oldUnit.setId(UUID.randomUUID());
-                oldUnit.initializeParts(false);
-
-                // Make sure the unit parts have an ID before we serialize them
-                int partId = 1;
-                for (Part part : oldUnit.getParts()) {
-                        part.setId(partId++);
-                }
-
-                // Create the Refit
-                Refit refit = new Refit(oldUnit, newEntity, false, false, false);
-                refit.setTech(mockTech);
-                refit.addTimeSpent(60); // 1 hour of work!
-
-                // Write the Refit XML
-                StringWriter sw = new StringWriter();
-                PrintWriter pw = new PrintWriter(sw);
-                refit.writeToXML(pw, 0);
-
-                // Get the Refit XML
-                String xml = sw.toString();
-                assertFalse(xml.isBlank());
-
-                // Using factory get an instance of document builder
-                DocumentBuilder db = MHQXMLUtility.newSafeDocumentBuilder();
-
-                // Parse using builder to get DOM representation of the XML file
-                Document xmlDoc = db.parse(new ByteArrayInputStream(xml.getBytes()));
-
-                Element refitElt = xmlDoc.getDocumentElement();
-                assertEquals("refit", refitElt.getNodeName());
-
-                // Deserialize the refit
-                Refit deserialized = Refit.generateInstanceFromXML(refitElt, new Version(), mockCampaign, oldUnit);
-                assertNotNull(deserialized);
-                deserialized.reCalc();
-
-                // Spot check the values
-                assertEquals(refit.getTime(), deserialized.getTime());
-                assertEquals(refit.getActualTime(), deserialized.getActualTime());
-                assertEquals(refit.getCost(), deserialized.getCost());
-                assertEquals(refit.isSameArmorType(), deserialized.isSameArmorType());
-                assertEquals(refit.hasFailedCheck(), deserialized.hasFailedCheck());
-                assertEquals(refit.getRefitClass(), deserialized.getRefitClass());
-                assertEquals(refit.getTimeSpent(), deserialized.getTimeSpent());
-                assertEquals(refit.getTimeLeft(), deserialized.getTimeLeft());
-                assertEquals(refit.isCustomJob(), deserialized.isCustomJob());
-                assertEquals(refit.kitFound(), deserialized.kitFound());
-                assertEquals(refit.isBeingRefurbished(), deserialized.isBeingRefurbished());
-                assertEquals(refit.getTech().getId(), deserialized.getTech().getId());
-
-                // Check that we got all the correct old parts in the XML
-                // Set<Integer> oldUnitParts = refit.getOldUnitParts().stream()
-                //                 .map(Part::getId)
-                //                 .collect(Collectors.toSet());
-                // Set<Integer> serializedOldParts = deserialized.getOldUnitParts().stream()
-                //                 .map(Part::getId)
-                //                 .collect(Collectors.toSet());
-                // assertEquals(oldUnitParts, serializedOldParts);
-
-                // Check that we got all the correct new parts in the XML
-                // Set<Integer> newUnitParts = refit.getNewUnitParts().stream()
-                //                 .map(Part::getId)
-                //                 .collect(Collectors.toSet());
-                // Set<Integer> serializedNewParts = deserialized.getNewUnitParts().stream()
-                //                 .map(Part::getId)
-                //                 .collect(Collectors.toSet());
-                // assertEquals(newUnitParts, serializedNewParts);
-
-                // Check that we got all the shopping list entries (by name, not amazing but
-                // reasonable)
-                List<String> shoppingList = refit.getNeededList().stream()
-                                .map(Part::getName)
-                                .collect(Collectors.toList());
-                List<String> serializedShoppingList = deserialized.getNeededList().stream()
-                                .map(Part::getName)
-                                .collect(Collectors.toList());
-
-                // Make sure they're the same length first...
-                assertEquals(shoppingList.size(), serializedShoppingList.size());
-
-                // ... then make sure they're the "same" by removing them one by one...
-                for (String partName : shoppingList) {
-                        assertTrue(serializedShoppingList.remove(partName));
-                }
-
-                // ... and ensuring nothing is left.
-                assertTrue(serializedShoppingList.isEmpty());
-
-                // Do the same for their descriptions, which include the quantities...
-                // List<String> shoppingListDescs = Arrays.asList(refit.getShoppingListDescription());
-                // ... except the second list needs to be mutable.
-                // List<String> serializedShoppingListDescs = new ArrayList<>(
-                //                 Arrays.asList(deserialized.getShoppingListDescription()));
-
-                // assertEquals(shoppingListDescs.size(), serializedShoppingListDescs.size());
-                // for (String desc : shoppingListDescs) {
-                //         assertTrue(serializedShoppingListDescs.remove(desc));
-                // }
-
-                // assertTrue(serializedShoppingListDescs.isEmpty());
-
-                // Make sure the new armor is serialized/deserialized properly
-                assertNotNull(deserialized.getNewArmorSupplies());
-                assertTrue(refit.getNewArmorSupplies().isSameType(deserialized.getNewArmorSupplies()));
-                assertEquals(refit.getNewArmorSupplies().getAmountNeeded(),
-                                deserialized.getNewArmorSupplies().getAmountNeeded());
-        }
-
-        @Test
-        @MockitoSettings(strictness = Strictness.LENIENT) // Allegedly unnecessary stubbing for the mockHanger & mockShoppingList
-        public void heavyTrackedApcMgToStandard() throws EntityLoadingException, IOException {
-                final Hangar mockHangar = mock(Hangar.class);
-                when(mockCampaign.getHangar()).thenReturn(mockHangar);
-                final ShoppingList mockShoppingList = mock(ShoppingList.class);
-                when(mockCampaign.getShoppingList()).thenReturn(mockShoppingList);
-
-                // Create the original entity backing the unit
-                Entity oldEntity = UnitTestUtilities.getHeavyTrackedApcMg();
-                Player mockPlayer = mock(Player.class);
-                when(mockPlayer.getName()).thenReturn("Test Player");
-                oldEntity.setOwner(mockPlayer);
-
-                // Create the entity we're going to refit to
-                Entity newEntity = UnitTestUtilities.getHeavyTrackedApcStandard();
-
-                // Create the unit which will be refit
-                Unit oldUnit = new Unit(oldEntity, mockCampaign);
-                oldUnit.setId(UUID.randomUUID());
-                oldUnit.initializeParts(false);
-
-                // Create the Refit
-                Refit refit = new Refit(oldUnit, newEntity, false, false, false);
-                assertEquals(mockCampaign, refit.getCampaign());
-
-                // We're removing 4 Machine Guns and a Full Bin of Machine Gun Ammo
-                // List<Part> removedParts = refit.getOldUnitParts();
-                // assertEquals(5, removedParts.size());
-                // assertEquals(4, removedParts.stream()
-                //                 .filter(p -> (p instanceof EquipmentPart) && p.getName().equals("Machine Gun"))
-                //                 .count());
-                // assertEquals(1, removedParts.stream()
-                //                 .filter(p -> (p instanceof AmmoBin)
-                //                                 && p.getName().equals("Machine Gun Ammo [Full] Bin"))
-                //                 .count());
-
-                // All of the new parts (except ammo bins) should be from the old unit
-                // List<Part> newParts = refit.getNewUnitParts();
-                // assertTrue(newParts.stream().filter(p -> !(p instanceof AmmoBin))
-                //                 .allMatch(p -> p.getUnit().equals(oldUnit)));
-
-                // We have nothing we need to buy
-                List<Part> shoppingCart = refit.getNeededList();
-                assertTrue(shoppingCart.isEmpty());
-
-                // We should not have any ammo needed
-                assertNull(refit.getNewArmorSupplies());
-
-                // Begin the refit
-                refit.begin();
-
-                // Complete the refit!
-                String report = refit.succeed();
-                assertNotNull(report);
-=======
         // ... and ensuring nothing is left.
         assertTrue(serializedShoppingList.isEmpty());
 
@@ -1459,7 +783,6 @@
         assertEquals(shoppingListDescs.size(), serializedShoppingListDescs.size());
         for (String desc : shoppingListDescs) {
             assertTrue(serializedShoppingListDescs.remove(desc));
->>>>>>> 425d45e2
         }
 
         assertTrue(serializedShoppingListDescs.isEmpty());
@@ -1531,87 +854,6 @@
 
         @Test
         public void testMasakariAtoMasakariB() {
-<<<<<<< HEAD
-                // Create the original entity backing the unit
-                Entity oldEntity = UnitTestUtilities.getMasakariWarhawkA();
-                Player mockPlayer = mock(Player.class);
-                when(mockPlayer.getName()).thenReturn("Test Player");
-                oldEntity.setOwner(mockPlayer);
-
-                // Create the entity we're going to refit to
-                Entity newEntity = UnitTestUtilities.getMasakariWarhawkB();
-
-                // Create the unit which will be refit
-                Unit oldUnit = new Unit(oldEntity, mockCampaign);
-                oldUnit.setId(UUID.randomUUID());
-                oldUnit.initializeParts(false);
-
-                // Create the Refit
-                Refit refit = new Refit(oldUnit, newEntity, false, false, false);
-                assertEquals(mockCampaign, refit.getCampaign());
-
-                // Omni reconfiguration
-                // assertEquals(Refit.CLASS_OMNI, refit.getRefitClass());
-
-                // Time?
-                // Omni reconfig = 120 minutes here
-                assertEquals(120.0, refit.getActualTime(), 0.1);
-
-                // Cost?
-                assertEquals(Money.of(316000).multipliedBy(1.1),
-                                refit.getCost());
-
-                // We're removing 1 Large Laser and using existing armor in 10 locations
-                // List<Part> removedParts = refit.getOldUnitParts();
-                // assertEquals(9, removedParts.size());
-                // assertEquals(2, removedParts.stream()
-                //                 .filter(p -> (p instanceof EquipmentPart) && p.getName().equals("ER Large Laser"))
-                //                 .count());
-                // assertEquals(0, removedParts.stream().filter(p -> (p instanceof Armor)).count());
-
-                // All of the new parts should be from the old unit
-                // List<Part> newParts = refit.getNewUnitParts();
-                // assertTrue(newParts.stream().allMatch(p -> p.getUnit().equals(oldUnit)));
-
-                // We need to buy:
-                // - 1 clan gauss rifle with 2 ammo bins,
-                // - 3 ER medium lasers,
-                // - 1 ER small laser,
-                // - 2 SRM-6 launchers sharing 5 Narc-capable ammo bins,
-                // - 1 NARC launcher with 1 ton of pods
-                List<Part> shoppingCart = refit.getNeededList();
-                assertEquals(1, shoppingCart.stream()
-                                .filter(p -> (p instanceof MissingEquipmentPart) && p.getName().equals("Gauss Rifle"))
-                                .count());
-                assertEquals(2, shoppingCart.stream()
-                                .filter(p -> (p instanceof AmmoBin)
-                                                && p.getName().equals("Gauss Rifle Ammo [Clan] Bin"))
-                                .count());
-                assertEquals(3, shoppingCart.stream()
-                                .filter(p -> (p instanceof MissingEquipmentPart)
-                                                && p.getName().equals("ER Medium Laser"))
-                                .count());
-                assertEquals(1, shoppingCart.stream()
-                                .filter(p -> (p instanceof MissingEquipmentPart)
-                                                && p.getName().equals("ER Small Laser"))
-                                .count());
-                assertEquals(2, shoppingCart.stream()
-                                .filter(p -> (p instanceof MissingEquipmentPart) && p.getName().equals("SRM 6"))
-                                .count());
-                assertEquals(5, shoppingCart.stream()
-                                .filter(p -> (p instanceof AmmoBin)
-                                                && p.getName().equals("SRM 6 (Clan) Narc-capable Ammo Bin"))
-                                .count());
-                assertEquals(1, shoppingCart.stream()
-                                .filter(p -> (p instanceof MissingEquipmentPart) && p.getName().equals("Narc"))
-                                .count());
-                assertEquals(1, shoppingCart.stream()
-                                .filter(p -> (p instanceof AmmoBin) && p.getName().equals("Narc Pods Bin"))
-                                .count());
-
-                // We should have 0 points of standard armor on order
-                assertNull(refit.getNewArmorSupplies());
-=======
             // Create the original entity backing the unit
             Entity oldEntity = UnitTestUtilities.getMasakariWarhawkA();
             Player mockPlayer = mock(Player.class);
@@ -1691,6 +933,5 @@
 
             // We should have 0 points of standard armor on order
             assertNull(refit.getNewArmorSupplies());
->>>>>>> 425d45e2
         }
 }