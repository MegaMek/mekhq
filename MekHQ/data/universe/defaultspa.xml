--- conflicted
+++ resolved
@@ -224,12 +224,8 @@
 	        <skill>Gunnery/Vehicle::Regular</skill>
 	        <skill>Gunnery/Battlesuit::Regular</skill>
 	        <skill>Gunnery/Protomech::Regular</skill>
-<<<<<<< HEAD
             <skill>Artillery::Regular</skill>
         </skillPrereq>
-=======
-	    </skillPrereq>
->>>>>>> 18fe4a04
 	</ability>
 	<ability>
 		<lookupName>range_master</lookupName>
@@ -468,6 +464,7 @@
     <ability>
         <lookupName>clan_tech_knowledge</lookupName>
         <displayName>Clan Tech Knowledge (Unofficial)</displayName>
+        <desc>Can work on clan equipment without penalty</desc>
         <xpCost>4</xpCost>
         <weight>2</weight>
         <skillPrereq>
@@ -521,8 +518,6 @@
             <skill>Tech/Vessel::Regular</skill>
         </skillPrereq>
     </ability>
-<<<<<<< HEAD
-=======
     <ability>
         <lookupName>tech_engineer</lookupName>
         <displayName>Engineer (unofficial)</displayName>
@@ -551,7 +546,6 @@
             <skill>Tech/Vessel::Regular</skill>
         </skillPrereq>
     </ability>
->>>>>>> 18fe4a04
 
 	<!-- OTHER SPA -->
 	<ability>
